--- conflicted
+++ resolved
@@ -36,12 +36,7 @@
         good_bits = integer(default=4)
     """
     reference_file_types = ['gain', 'readnoise']
-    prefetch_references = False
-<<<<<<< HEAD
-    
-=======
 
->>>>>>> 1e68b4bf
     def process(self, input):
 
         with datamodels.open(input) as input_models:
