--- conflicted
+++ resolved
@@ -466,11 +466,7 @@
             all_shutters = _shutter_id_to_str(open_shutters, ycen)
 
             slitlets.append(Slit(slitlet_id, shutter_id, xcen, ycen, ymin, ymax,
-<<<<<<< HEAD
-                                 quadrant, source_id, nshutters, source_name, source_alias,
-=======
                                  quadrant, source_id, all_shutters, source_name, source_alias,
->>>>>>> 9882874c
                                  stellarity, source_xpos, source_ypos))
     return slitlets
 
