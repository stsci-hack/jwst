#! /usr/bin/env python
#
#  ramp_fit.py - calculate weighted mean of slope, based on Massimo
#                Robberto's "On the Optimal Strategy to fit MULTIACCUM
#                ramps in the presence of cosmic rays."
#                (JWST-STScI-0001490,SM-12; 07/25/08).   The derivation
#                is a generalization for >1 cosmic rays, calculating
#                the slope and variance of the slope for each section
#                of the ramp (in between cosmic rays). The intervals are
#                determined from the input data quality arrays.
#
# Note:
# In this module, comments on the 'first group','second group', etc are
#    1-based, unless noted otherwise.

import time
import logging
import numpy as np
import warnings

from .. import datamodels
from ..datamodels import dqflags
from ..lib import pipe_utils

from . import gls_fit           # used only if algorithm is "GLS"
from . import utils


log = logging.getLogger(__name__)
log.setLevel(logging.DEBUG)

BUFSIZE = 1024 * 30000  # 30Mb cache size for data section


def ramp_fit(model, buffsize, save_opt, readnoise_model, gain_model,
             algorithm, weighting):
    """
    Calculate the count rate for each pixel in all data cube sections and all
    integrations, equal to the slope for all sections (intervals between
    cosmic rays) of the pixel's ramp divided by the effective integration time.
    The weighting parameter must currently be set to 'optim', to use the optimal
    weighting (paper by Fixsen, ref. TBA) will be used in the fitting; this is
    currently the only supported weighting scheme.

    Parameters
    ----------
    model : data model
        input data model, assumed to be of type RampModel

    buffsize : int
        size of data section (buffer) in bytes

    save_opt : boolean
       calculate optional fitting results

    readnoise_model : instance of data Model
        readnoise for all pixels

    gain_model : instance of gain model
        gain for all pixels

    algorithm : string
        'OLS' specifies that ordinary least squares should be used;
        'GLS' specifies that generalized least squares should be used.

    weighting : string
        'optimal' specifies that optimal weighting should be used;
         currently the only weighting supported.

    Returns
    -------
    new_model : Data Model object
        DM object containing a rate image averaged over all integrations in
        the exposure

    int_model : Data Model object or None
        DM object containing rate images for each integration in the exposure

    opt_model : RampFitOutputModel object or None
        DM object containing optional OLS-specific ramp fitting data for the
        exposure

    gls_opt_model : GLS_RampFitModel object or None
        Object containing optional GLS-specific ramp fitting data for the
        exposure
    """
    if algorithm == "GLS":
        new_model, int_model, gls_opt_model = gls_ramp_fit(model,
                                buffsize, save_opt,
                                readnoise_model, gain_model)
        opt_model = None
    else:
        new_model, int_model, opt_model = \
               ols_ramp_fit(model, buffsize, save_opt, readnoise_model, \
               gain_model, weighting)
        gls_opt_model = None

    # Update data units in output models
    if new_model is not None:
        new_model.meta.bunit_data = 'DN/s'
        new_model.meta.bunit_err = 'DN/s'

    if int_model is not None:
        int_model.meta.bunit_data = 'DN/s'
        int_model.meta.bunit_err = 'DN/s'

    return new_model, int_model, opt_model, gls_opt_model


def ols_ramp_fit(model, buffsize, save_opt, readnoise_model, gain_model,
                 weighting):
    """
    Fit a ramp using ordinary least squares. Calculate the count rate for each
    pixel in all data cube sections and all integrations, equal to the weighted
    slope for all sections (intervals between cosmic rays) of the pixel's ramp
    divided by the effective integration time.

    Parameters
    ----------
    model : data model
        input data model, assumed to be of type RampModel

    buffsize : int
        size of data section (buffer) in bytes

    save_opt : boolean
        calculate optional fitting results

    readnoise_model : instance of data Model
        readnoise for all pixels

    gain_model : instance of gain model
        gain for all pixels

    weighting : string
        'optimal' specifies that optimal weighting should be used; currently
        the only weighting supported.

    Returns
    -------
    new_model : Data Model object
        DM object containing a rate image averaged over all integrations in
        the exposure

    int_model : Data Model object or None
        DM object containing rate images for each integration in the exposure,
        or None if there is only one integration in the exposure

    opt_model : Data Model object or None
        DM object containing optional OLS-specific ramp fitting data for the
        exposure; this will be None if save_opt is False
    """
    tstart = time.time()

    # Get needed sizes and shapes
    nreads, npix, imshape, cubeshape, n_int, instrume, frame_time, ngroups, \
        group_time = utils.get_dataset_info(model)

    # Save original shapes for writing to log file, as these may change for MIRI
    orig_nreads = nreads
    orig_cubeshape = cubeshape

    # For MIRI datasets having >1 group, if all pixels in the final group are
    #   flagged as DO_NOT_USE, resize the input model arrays to exclude the
    #   final group.  Similarly, if leading groups 1 though N have all pixels
    #   flagged as DO_NOT_USE, those groups will be ignored by ramp fitting, and
    #   the input model arrays will be resized appropriately. If all pixels in
    #   all groups are flagged, return None for the models.

    if (instrume == 'MIRI' and nreads > 1):
        first_gdq = model.groupdq[:,0,:,:]
        num_bad_slices = 0 # number of initial groups that are all DO_NOT_USE

        while (np.all(np.bitwise_and( first_gdq, dqflags.group['DO_NOT_USE']))): 
            num_bad_slices += 1 
            nreads -= 1
            ngroups -= 1

            # Check if there are remaining groups before accessing data
            if ngroups < 1 : # no usable data
                log.error('1. All groups have all pixels flagged as DO_NOT_USE,')
                log.error('  so will not process this dataset.')
                return None, None, None

            model.data = model.data[:,1:,:,:]
            model.err = model.err[:,1:,:,:]
            model.groupdq = model.groupdq[:,1:,:,:]

            cubeshape = (nreads,)+imshape

            # Where the initial group of the just-truncated data is a cosmic ray,
            #   remove the JUMP_DET flag from the group dq for those pixels so
            #   that those groups will be included in the fit.
            wh_cr = np.where( np.bitwise_and(model.groupdq[:,0,:,:],
                              dqflags.group['JUMP_DET']) != 0 )
            num_cr_1st = len(wh_cr[0])

            for ii in range(num_cr_1st):
                model.groupdq[ wh_cr[0][ii], 0, wh_cr[1][ii],
                    wh_cr[2][ii]] -=  dqflags.group['JUMP_DET']

            first_gdq = model.groupdq[:,0,:,:]

        log.info('Number of leading groups that are flagged as DO_NOT_USE: %s', num_bad_slices) 

        # If all groups were flagged, the final group would have been picked up 
        #   in the while loop above, ngroups would have been set to 0, and Nones 
        #   would have been returned.  If execution has gotten here, there must
        #   be at least 1 remaining group that is not all flagged.
        last_gdq = model.groupdq[:,-1,:,:]
        if np.all(np.bitwise_and( last_gdq, dqflags.group['DO_NOT_USE'] )):
            nreads -= 1
            ngroups -= 1

            # Check if there are remaining groups before accessing data
            if ngroups < 1 : # no usable data
                log.error('2. All groups have all pixels flagged as DO_NOT_USE,')
                log.error('  so will not process this dataset.')
                return None, None, None

            model.data = model.data[:,:-1,:,:]
            model.err = model.err[:,:-1,:,:]
            model.groupdq = model.groupdq[:,:-1,:,:]

            cubeshape = (nreads,)+imshape
            log.info('MIRI dataset has all pixels in the final group flagged as DO_NOT_USE.')

        # Next block is to satisfy github issue 1681:
        # "MIRI FirstFrame and LastFrame minimum number of groups"
        if (ngroups < 2):
            log.warning('MIRI datasets require at least 2 groups/integration')
            log.warning('(NGROUPS), so will not process this dataset.')
            return None, None, None

    if (ngroups == 1):
        log.warning('Dataset has NGROUPS=1, so count rates for each integration')
        log.warning('will be calculated as the value of that 1 group divided by')
        log.warning('the group exposure time.')

    # Calculate effective integration time (once EFFINTIM has been populated
    #   and accessible, will use that instead), and other keywords that will
    #   needed if the pedestal calculation is requested. Note 'nframes'
    #   is the number of given by the NFRAMES keyword, and is the number of
    #   frames averaged on-board for a group, i.e., it does not include the
    #   groupgap.
    effintim, nframes, groupgap, dropframes1 = utils.get_efftim_ped(model)

    # Get GROUP DQ and ERR arrays from input file
    gdq_cube = model.groupdq
    gdq_cube_shape = gdq_cube.shape

    # If all the pixels have their initial groups flagged as saturated, the DQ
    #   in the primary and integration-specific output products are updated,
    #   the other arrays in all output products are populated with zeros, and
    #   the output products are returned to ramp_fit(). If the initial group of
    #   a ramp is saturated, it is assumed that all groups are saturated.
    first_gdq = model.groupdq[:,0,:,:]
    if np.all(np.bitwise_and( first_gdq, dqflags.group['SATURATED'] )):
        new_model, int_model, opt_model = utils.do_all_sat( model, imshape,
                                                            n_int, save_opt )

        return new_model, int_model, opt_model

    # Get max number of segments fit in all integrations
    max_seg = calc_num_seg(gdq_cube, n_int)
    del gdq_cube

    f_max_seg = 0  # final number to use, usually overwritten by actual value

    (dq_int, median_diffs_2d, num_seg_per_int, sat_0th_group_int) =\
        utils.alloc_arrays_1(n_int, imshape)

    opt_res = utils.OptRes(n_int, imshape, max_seg, nreads, save_opt)

    # Calculate number of (contiguous) rows per data section
    nrows = calc_nrows(model, buffsize, cubeshape, nreads)

    # Get readnoise array for calculation of variance of noiseless ramps, and
    #   gain array in case optimal weighting is to be done
    readnoise_2d, gain_2d = utils.get_ref_subs(model, readnoise_model,
                                               gain_model, nframes)

    # Get Pixel DQ array from input file. The incoming RampModel has uint32
    #   PIXELDQ, but ramp fitting will update this array here by flagging
    #   the 2D PIXELDQ locations where the ramp data has been previously
    #   flagged as jump-detected or saturated. These additional bit values
    #   require this local variable to be uint16, and it will be used as the
    #   (uint16) PIXELDQ in the outgoing ImageModel.
    pixeldq = model.pixeldq.copy()
    pixeldq = utils.reset_bad_gain( pixeldq, gain_2d ) # Flag bad pixels in gain

    # In this 'First Pass' over the data, loop over integrations and data
    #   sections to calculate the estimated median slopes, which will be used
    #   to calculate the variances. This is the same method to estimate slopes
    #   as is done in the jump detection step, except here CR-affected and
    #   saturated groups have already been flagged. The actual, fit, slopes for
    #   each segment are also calculated here.

    # Loop over data integrations:
    for num_int in range(0, n_int):
        # Loop over data sections
        for rlo in range(0, cubeshape[1], nrows):
            rhi = rlo + nrows

            if rhi > cubeshape[1]:
                rhi = cubeshape[1]

            data_sect = model.get_section('data')[num_int, :, rlo:rhi, :]

            # Skip data section if it is all NaNs
            if  np.all(np.isnan( data_sect)):
                log.error('Current data section is all nans, so not processing the section.')
                continue

            # first frame section for 1st group of current integration
            ff_sect = model.get_section('data')[ num_int, 0, rlo:rhi, :].\
                astype(np.float32)

            # Get appropriate sections
            gdq_sect = model.get_section('groupdq')[num_int, :, rlo:rhi, :]
            rn_sect = readnoise_2d[rlo:rhi, :]
            gain_sect = gain_2d[rlo:rhi, :]

            # Reset all saturated groups in the input data array to NaN
            where_sat = np.where( np.bitwise_and(gdq_sect,
                                  dqflags.group['SATURATED']) != 0)

            data_sect[ where_sat ] = np.NaN
            del where_sat

            # Compute the first differences of all groups
            first_diffs_sect = np.diff(data_sect, axis=0)

            # If the dataset has only 1 group/integ, assume the 'previous group'
            #   is all zeros, so just use data as the difference
            if (first_diffs_sect.shape[0] == 0):
                first_diffs_sect = data_sect.copy()
            else:
                # Similarly, for datasets having >1 group/integ and having
                #   single-group segments, just use the data as the difference
                wh_nan = np.where( np.isnan( first_diffs_sect[0,:,:]) )

                if (len(wh_nan[0]) > 0):
                    first_diffs_sect[0,:,:][wh_nan] = data_sect[0,:,:][wh_nan]

                del wh_nan

                i_group,i_yy,i_xx, = np.where( np.bitwise_and(gdq_sect[1:,:,:],
                                              dqflags.group['JUMP_DET']) != 0)

                # Mask all the first differences that are affected by a CR,
                #   starting at group 1.  The purpose of starting at index 1 is
                #   to shift all the indices down by 1, so they line up with the
                #   indices in first_diffs.
                first_diffs_sect[ i_group-1, i_yy, i_xx ] = np.NaN

                del i_group, i_yy, i_xx

                # Check for pixels in which there is good data in 0th group, but
                #   all first_diffs for this ramp are NaN because there are too
                #   few good groups past the 0th. Due to the shortage of good
                #   data, the first_diffs will be set here equal to the data in
                #   the 0th group.
                wh_min = np.where( np.logical_and(np.isnan(first_diffs_sect)
                              .all(axis=0), np.isfinite( data_sect[0,:,:])))
                if len(wh_min[0] > 0):
                    first_diffs_sect[0,:,:][wh_min] = data_sect[0,:,:][wh_min]

                del wh_min

            # All first differences affected by saturation and CRs have been set
            #  to NaN, so compute the median of all non-NaN first differences.
            nan_med = np.nanmedian(first_diffs_sect, axis=0)
            nan_med[np.isnan(nan_med)] = 0. # if all first_diffs_sect are nans
            median_diffs_2d[ rlo:rhi, : ] += nan_med

            # Calculate the slope of each segment
            t_dq_cube, inv_var, opt_res, f_max_seg, num_seg = \
                 calc_slope(data_sect, gdq_sect, frame_time, opt_res, save_opt,
                            rn_sect, gain_sect, max_seg, ngroups, weighting,
                            f_max_seg)

            del gain_sect

            # Populate 3D num_seg { integ, y, x } with 2D num_seg for this data
            #  section (y,x) and integration (num_int)
            sect_shape = data_sect.shape[-2:]
            num_seg_per_int[num_int, rlo:rhi, :] = num_seg.reshape(sect_shape)

            # Populate integ-spec slice which is set if 0th group has SAT
            wh_sat0 = np.where( np.bitwise_and(gdq_sect[0,:,:],
                                dqflags.group['SATURATED']))
            if ( len(wh_sat0[0] ) > 0):
                sat_0th_group_int[num_int, rlo:rhi, :][ wh_sat0 ] = 1

            del wh_sat0

            pixeldq_sect = pixeldq[rlo:rhi, :].copy()
            dq_int[num_int, rlo:rhi, :] = \
                  dq_compress_sect(t_dq_cube, pixeldq_sect).copy()

            del t_dq_cube

            # Loop over the segments and copy the reshaped 2D segment-specific
            #   results for the current data section to the 4D output arrays.
            opt_res.reshape_res(num_int, rlo, rhi, sect_shape, ff_sect, save_opt)

            if save_opt:
                # Calculate difference between each slice and the previous slice
                #   as approximation to cosmic ray amplitude for those pixels
                #   having their DQ set for cosmic rays
                data_diff = data_sect - utils.shift_z(data_sect, -1)
                dq_cr = np.bitwise_and(dqflags.group['JUMP_DET'], gdq_sect)

                opt_res.cr_mag_seg[num_int, :, rlo:rhi, :] = \
                       data_diff * (dq_cr != 0)

                del data_diff

            del data_sect
            del ff_sect
            del gdq_sect

    if pixeldq_sect is not None:
        del pixeldq_sect

    # Compute the final 2D array of differences; create rate array
    median_diffs_2d /= n_int
    med_rates = median_diffs_2d/group_time

    del median_diffs_2d
    del first_diffs_sect

    (var_p3, var_r3, var_p4, var_r4, var_both4, var_both3,
     inv_var_both4, s_inv_var_p3, s_inv_var_r3, s_inv_var_both3,
     segs_4) = utils.alloc_arrays_2(n_int, imshape, max_seg)

    # In this 'Second Pass' over the data, loop over integrations and data
    #   sections to calculate the variances of the slope using the estimated
    #   median slopes from the 'First Pass'. These variances are due to Poisson
    #   noise only, read noise only, and the combination of Poisson noise and
    #   read noise. The integration-specific variances are 3D arrays, and the
    #   segment-specific variances are 4D arrays . The naming convention for
    #   the arrays:
    #     'var': a variance
    #     'p3': intermediate 3D array for variance due to Poisson noise
    #     'r4': intermediate 4D array for variance due to read noise
    #     'both4': intermediate 4D array for combined variance due to both
    #               Poisson and read noise
    #     'inv_<X>': intermediate array = 1/<X>
    #     's_inv_<X>': intermediate array = 1/<X>, summed over integrations

    # Loop over data integrations
    for num_int in range(n_int):

        # Loop over data sections
        for rlo in range(0, cubeshape[1], nrows):
            rhi = rlo + nrows

            if rhi > cubeshape[1]:
                rhi = cubeshape[1]

            # data_sect and gdq_sect are: [ groups, y, x ]
            data_sect = model.get_section('data')[num_int, :, rlo:rhi, :]
            gdq_sect = model.get_section('groupdq')[num_int, :, rlo:rhi, :]

            rn_sect = readnoise_2d[rlo:rhi, :]
            gain_sect = gain_2d[rlo:rhi, :]

            # Calculate results needed to compute the variance arrays
            den_r3, den_p3, num_r3, segs_beg_3 = \
                utils.calc_slope_vars( rn_sect, gain_sect, gdq_sect,
                                       group_time, max_seg )

            segs_4[num_int, :, rlo:rhi, :] = segs_beg_3

            # Suppress harmless arithmetic warnings for now
            warnings.filterwarnings("ignore", ".*invalid value.*",
                RuntimeWarning)
            warnings.filterwarnings("ignore", ".*divide by zero.*",
                RuntimeWarning)
            var_p4[num_int, :, rlo:rhi, :] = den_p3 * med_rates[ rlo:rhi, :]

<<<<<<< HEAD
            #find the segment variance due to read noise and convert back to DN
=======
            # Find the segment variance due to read noise and convert back to DN
>>>>>>> db7c579f
            var_r4[num_int, :, rlo:rhi, :] = num_r3 * den_r3/gain_sect**2
   
            # Reset the warnings filter to its original state
            warnings.resetwarnings()

            del den_r3, den_p3, num_r3, segs_beg_3
            del gain_sect
            del gdq_sect

        # The next 4 statements zero out entries for non-existing segments, and
        #   set the variances for segments having negative slopes (the segment
        #   variance is proportional to the median estimated slope) to
        #   outrageously large values so that they will have negligible
        #   contributions.
        var_p4[num_int,:,:,:] *= ( segs_4[num_int,:,:,:] > 0)

        # Suppress, then re-enable harmless arithmetic warnings
        warnings.filterwarnings("ignore", ".*invalid value.*", RuntimeWarning)
        warnings.filterwarnings("ignore", ".*divide by zero.*", RuntimeWarning)
        var_p4[var_p4 <= 0.] = utils.LARGE_VARIANCE
        warnings.resetwarnings()

        var_r4[num_int,:,:,:] *= ( segs_4[num_int,:,:,:] > 0)
        var_r4[var_r4 <= 0.] = utils.LARGE_VARIANCE

        # The sums of inverses of the variances are needed for later
        #   variance calculations.
        s_inv_var_p3[num_int, :, :] = (1./var_p4[num_int, :, :, :]).sum(axis=0)
        var_p3[num_int, :, :] = 1./ s_inv_var_p3[num_int, :, :]
        s_inv_var_r3[num_int, :, :] = (1./var_r4[num_int, :, :, :]).sum(axis=0)
        var_r3[num_int, :, :] = 1./ s_inv_var_r3[num_int, :, :]

        # Huge variances correspond to non-existing segments, so are reset to 0
        #  to nullify their contribution.
        var_p3[var_p3 > 0.1 * utils.LARGE_VARIANCE] = 0.

        var_both4[num_int,:,:,:] = var_r4[num_int,:,:,:] + var_p4[num_int,:,:,:]
        inv_var_both4[num_int, :, :, :] = 1./var_both4[num_int, :, :, :]

        # Want to retain values in the 4D arrays only for the segments that each
        #   pixel has, so will zero out values for the higher indices. Creating
        #   and manipulating intermediate arrays (views, such as var_p4_int
        #   will zero out the appropriate indices in var_p4 and var_r4.)
        # Extract the slice of 4D arrays for the current integration
        var_p4_int = var_p4[num_int,:,:,:]   # [ segment, y, x ]
        inv_var_both4_int = inv_var_both4[num_int,:,:,:]

        # Zero out non-existing segments
        var_p4_int *= ( segs_4[num_int,:,:,:] > 0)
        inv_var_both4_int *= ( segs_4[num_int,:,:,:] > 0)

        # reshape these arrays to simplify masking [ segment, 1D pixel ]
        var_p4_int2 = var_p4_int.reshape(( var_p4_int.shape[0],
                            var_p4_int.shape[1]*var_p4_int.shape[2]))

        s_inv_var_both3[num_int,:,:] = (inv_var_both4[num_int,:,:,:]).sum(axis=0)

        # Suppress, then re-enable harmless arithmetic warnings
        warnings.filterwarnings("ignore", ".*invalid value.*", RuntimeWarning)
        warnings.filterwarnings("ignore", ".*divide by zero.*", RuntimeWarning)
        var_both3[num_int, :, :] = 1./s_inv_var_both3[num_int, :, :]
        warnings.resetwarnings()

        del var_p4_int
        del var_p4_int2

    del gain_2d

    var_p4 *= ( segs_4[:,:,:,:] > 0) # Zero out non-existing segments
    var_r4 *= ( segs_4[:,:,:,:] > 0)

    # Delete lots of arrays no longer needed
    if inv_var_both4_int is not None:
        del inv_var_both4_int

    if med_rates is not None:
        del med_rates

    if num_seg_per_int is not None:
        del num_seg_per_int

    if readnoise_2d is not None:
        del readnoise_2d

    if rn_sect is not None:
        del rn_sect

    if segs_4 is not None:
        del segs_4

    # Now that the segment-specific and integration-specific variances have
    #   been calculated, the segment-specific, integration-specific, and
    #   overall slopes will be calculated. The integration-specific slope is
    #   calculated as a weighted average of the segments in the integration:
    #     slope_int = sum_over_segs(slope_seg/var_seg)/ sum_over_segs(1/var_seg)
    #  The overall slope is calculated as a weighted average of the segments in
    #     all integrations:
    #     slope = sum_over_integs_and_segs(slope_seg/var_seg)/
    #                    sum_over_integs_and_segs(1/var_seg)
    slope_by_var4 = opt_res.slope_seg.copy()/var_both4

    del var_both4

    s_slope_by_var3 = slope_by_var4.sum(axis=1) # sum over segments (not integs)
    s_slope_by_var2 = s_slope_by_var3.sum(axis=0) # sum over integrations
    s_inv_var_both2 = s_inv_var_both3.sum(axis=0)

    # Compute the 'dataset-averaged' slope
    # Suppress, then re-enable harmless arithmetic warnings
    warnings.filterwarnings("ignore", ".*invalid value.*", RuntimeWarning)
    warnings.filterwarnings("ignore", ".*divide by zero.*", RuntimeWarning)
    slope_dataset2 = s_slope_by_var2/s_inv_var_both2
    warnings.resetwarnings()

    del s_inv_var_both2, s_slope_by_var2, s_slope_by_var3, slope_by_var4
    del s_inv_var_both3

    #  Replace nans in slope_dataset2 with 0 (for non-existing segments)
    slope_dataset2[np.isnan(slope_dataset2)] = 0.

    # Compute the integration-specific slope
    the_num = (opt_res.slope_seg * inv_var_both4).sum(axis=1)

    the_den = (inv_var_both4).sum(axis=1)

    # Suppress, then re-enable harmless arithmetic warnings
    warnings.filterwarnings("ignore", ".*invalid value.*", RuntimeWarning)
    warnings.filterwarnings("ignore", ".*divide by zero.*", RuntimeWarning)
    slope_int = the_num/the_den
    warnings.resetwarnings()

    del the_num, the_den

    # Clean up ramps that are SAT on their initial groups; set ramp parameters
    #   for variances and slope so they will not contribute
    var_p3, var_both3, slope_int = utils.fix_sat_ramps( sat_0th_group_int,
                                           var_p3, var_both3, slope_int)

    if sat_0th_group_int is not None:
        del sat_0th_group_int

    # Loop over data integrations to calculate integration-specific pedestal
    if save_opt:
        dq_slice = np.zeros((gdq_cube_shape[2],gdq_cube_shape[3]),
                            dtype=np.uint32)

        for num_int in range(0, n_int):
            dq_slice =  model.get_section('groupdq')[num_int, 0, :, :]
            opt_res.ped_int[ num_int, :, : ] = \
                utils.calc_pedestal(num_int, slope_int, opt_res.firstf_int,
                    dq_slice, nframes, groupgap, dropframes1)

        del dq_slice

    # Collect optional results for output
    if save_opt:
        gdq_cube = model.groupdq
        opt_res.shrink_crmag(n_int, gdq_cube, imshape, nreads)
        del gdq_cube

        # Some contributions to these vars may be NaN as they are from ramps 
        # having PIXELDQ=DO_NOT_USE
        var_p4[ np.isnan( var_p4 )] = 0.
        var_r4[ np.isnan( var_r4 )] = 0.

        # Truncate results at the maximum number of segments found
        opt_res.slope_seg = opt_res.slope_seg[:,:f_max_seg,:,:]
        opt_res.sigslope_seg = opt_res.sigslope_seg[:,:f_max_seg,:,:]
        opt_res.yint_seg = opt_res.yint_seg[:,:f_max_seg,:,:]
        opt_res.sigyint_seg = opt_res.sigyint_seg[:,:f_max_seg,:,:]
        opt_res.weights = (inv_var_both4[:,:f_max_seg,:,:])**2.
        opt_res.var_p_seg = var_p4[:,:f_max_seg,:,:]
        opt_res.var_r_seg = var_r4[:,:f_max_seg,:,:]

        opt_model = opt_res.output_optional(model, effintim)
    else:
        opt_model = None

    if inv_var_both4 is not None:
        del inv_var_both4

    if var_p4 is not None:
        del var_p4

    if var_r4 is not None:
        del var_r4

    if inv_var is not None:
        del inv_var

    if pixeldq is not None:
        del pixeldq

    # For multiple-integration datasets, will output integration-specific
    #    results to separate file named <basename> + '_integ.fits'
    int_times = None
    if n_int > 1:
        if pipe_utils.is_tso(model) and hasattr(model, 'int_times'):
            int_times = model.int_times
        else:
            int_times = None
        int_model = utils.output_integ(model, slope_int, dq_int, effintim,
                                       var_p3, var_r3, var_both3, int_times)
    else:
        int_model = None

    if opt_res is not None:
        del opt_res

    if slope_int is not None:
        del slope_int
    del var_p3
    del var_r3
    del var_both3
    if int_times is not None:
        del int_times

    # Divide slopes by total (summed over all integrations) effective
    #   integration time to give count rates.
    c_rates = slope_dataset2 / effintim

    # Compress all integration's dq arrays to create 2D PIXELDDQ array for
    #   primary output
    final_pixeldq = dq_compress_final(dq_int, n_int)

    if dq_int is not None:
        del dq_int

    tstop = time.time()

    log_stats(c_rates)

    log.debug('Instrument: %s', instrume)
    log.debug('Number of pixels in 2D array: %d', npix)
    log.debug('Shape of 2D image: (%d, %d)' %(imshape))
    log.debug('Shape of data cube: (%d, %d, %d)' %(orig_cubeshape))
    log.debug('Buffer size (bytes): %d', buffsize)
    log.debug('Number of rows per buffer: %d', nrows)
    log.info('Number of groups per integration: %d', orig_nreads)
    log.info('Number of integrations: %d', n_int)
    log.debug('The execution time in seconds: %f', tstop - tstart)

    # Compute the 2D variances due to Poisson and read noise
    var_p2 = 1/(s_inv_var_p3.sum(axis=0))
    var_r2 = 1/(s_inv_var_r3.sum(axis=0))

    # Huge variances correspond to non-existing segments, so are reset to 0
    #  to nullify their contribution.
    var_p2[var_p2 > 0.1 * utils.LARGE_VARIANCE] = 0.
    var_r2[var_r2 > 0.1 * utils.LARGE_VARIANCE] = 0.

    # Some contributions to these vars may be NaN as they are from ramps 
    # having PIXELDQ=DO_NOT_USE
    var_p2[ np.isnan( var_p2 )] = 0.
    var_r2[ np.isnan( var_r2 )] = 0.

    # Suppress, then re-enable, harmless arithmetic warning
    warnings.filterwarnings("ignore", ".*invalid value.*", RuntimeWarning)
    err_tot = np.sqrt(var_p2 + var_r2)
    warnings.resetwarnings()

    del s_inv_var_p3
    del s_inv_var_r3

    # Create new model for the primary output.
    new_model = datamodels.ImageModel(data=c_rates.astype(np.float32),
            dq=final_pixeldq.astype(np.uint32),
            var_poisson=var_p2.astype(np.float32),
            var_rnoise=var_r2.astype(np.float32), 
            err=err_tot.astype(np.float32))

    new_model.update(model)  # ... and add all keys from input

    return new_model, int_model, opt_model


def gls_ramp_fit(model,
                 buffsize, save_opt,
                 readnoise_model, gain_model):
    """Fit a ramp using generalized least squares.

    Extended Summary
    ----------------
    Calculate the count rate for each pixel in the data ramp, for every
    integration.  Generalized least squares is used for fitting the ramp
    in order to take into account the correlation between reads.  If the
    input file contains multiple integrations, a second output file will
    be written, containing per-integration count rates.

    One additional file can optionally be written (if save_opt is True),
    containing per-integration data.

    Parameters
    ----------
    model : data model
        Input data model, assumed to be of type RampModel.

    buffsize : int
        Size of data section (buffer) in bytes.

    save_opt : boolean
        Calculate optional fitting results.

    readnoise_model : instance of data Model
        Readnoise for all pixels.

    gain_model : instance of gain model
        Gain for all pixels.

    Returns
    -------
    new_model : Data Model object
        DM object containing a rate image averaged over all integrations in
        the exposure.

    int_model : Data Model object or None
        DM object containing rate images for each integration in the exposure,
        or None if there is only one integration.

    gls_opt_model : GLS_RampFitModel object or None
        Object containing optional GLS-specific ramp fitting data for the
        exposure; this will be None if save_opt is False.
    """

    tstart = time.time()

    # Get needed sizes and shapes
    nreads, npix, imshape, cubeshape, n_int, instrume, frame_time, ngroups, \
        group_time = utils.get_dataset_info(model)

    (group_time, nframes_used, saturated_flag, jump_flag) = \
            utils.get_more_info(model)
    if n_int > 1:
        # `slopes` will be used for accumulating the sum of weighted slopes.
        sum_weight = np.zeros(imshape, dtype=np.float64)

    # For multiple-integration datasets, will output integration-specific
    # results to separate file named <basename> + '_rateints.fits'.
    # Even if there's only one integration, the output results will be
    # saved in these arrays.
    slope_int = np.zeros((n_int,) + imshape, dtype=np.float32)
    slope_err_int = np.zeros((n_int,) + imshape, dtype=np.float32)
    dq_int = np.zeros((n_int,) + imshape, dtype=np.uint32)

    # Get GROUP DQ array from input file
    gdq_cube = model.groupdq

    # Determine the maximum number of cosmic ray hits for any pixel.
    max_num_cr = -1                     # invalid initial value
    for num_int in range(n_int):
        i_max_num_cr = utils.get_max_num_cr(gdq_cube[num_int,:,:,:], jump_flag)
        max_num_cr = max(max_num_cr, i_max_num_cr)

    if save_opt:
        # Create arrays for the fitted values of zero-point intercept and
        # cosmic-ray amplitudes, and their errors.
        intercept_int = np.zeros((n_int,) + imshape, dtype=np.float32)
        intercept_err_int = np.zeros((n_int,) + imshape, dtype=np.float32)
        # The pedestal is the extrapolation of the first group back to zero
        # time, for each integration.
        pedestal_int = np.zeros((n_int,) + imshape, dtype=np.float32)
        # The first group, for calculating the pedestal.  (This only needs
        # to be nrows high, but we don't have nrows yet.  xxx)
        first_group = np.zeros(imshape, dtype=np.float32)
        # If there are no cosmic rays, set the last axis length to 1.
        shape_ampl = (n_int, imshape[0], imshape[1], max(1, max_num_cr))
        ampl_int = np.zeros(shape_ampl, dtype=np.float32)
        ampl_err_int = np.zeros(shape_ampl, dtype=np.float32)

    # Used for flagging pixels with UNRELIABLE_SLOPE.
    temp_dq = np.zeros(imshape, dtype=np.uint32)

    # Calculate effective integration time (once EFFINTIM has been populated
    #   and accessible, will use that instead), and other keywords that will
    #   needed if the pedestal calculation is requested. Note 'nframes'
    #   is the number of given by the NFRAMES keyword, and is the number of
    #   frames averaged on-board for a group, i.e., it does not include the
    #   groupgap.
    effintim, nframes, groupgap, dropframes1= utils.get_efftim_ped(model)

    # Get Pixel DQ array from input file. The incoming RampModel has uint8
    # PIXELDQ, but ramp fitting will update this array here by flagging
    # the 2D PIXELDQ locations where the ramp data has been previously
    # flagged as jump-detected or saturated. These additional bit values
    # require this local variable to be uint16, and it will be used as the
    # (uint16) PIXELDQ in the outgoing ImageModel.
    pixeldq = model.pixeldq.copy()

    # calculate number of (contiguous) rows per data section
    nrows = calc_nrows(model, buffsize, cubeshape, nreads)

    # Get readnoise array for calculation of variance of noiseless ramps, and
    #   gain array in case optimal weighting is to be done
    #   KDG - not sure what this means and no optimal weigting in GLS
    readnoise_2d, gain_2d = utils.get_ref_subs(model, readnoise_model,
                                               gain_model, nframes)

    # Flag any bad pixels in the gain
    pixeldq = utils.reset_bad_gain( pixeldq, gain_2d )

    # loop over data integrations
    for num_int in range(n_int):
        if save_opt:
            first_group[:, :] = 0.      # re-use this for each integration

        # loop over data sections
        for rlo in range(0, cubeshape[1], nrows):
            rhi = rlo + nrows

            if rhi > cubeshape[1]:
                rhi = cubeshape[1]

            data_sect = model.get_section('data')[num_int, :, rlo:rhi, :]

            # We'll propagate error estimates from previous steps to the
            # current step by using the variance.
            input_var_sect = model.get_section('err')[num_int, :, rlo:rhi, :]
            input_var_sect = input_var_sect**2

            gdq_sect = gdq_cube[num_int, :, rlo:rhi, :]
            rn_sect = readnoise_2d[rlo:rhi, :]
            gain_sect = gain_2d[rlo:rhi, :]

            # Convert the data section from DN to electrons.
            data_sect *= gain_sect
            if save_opt:
                first_group[rlo:rhi, :] = data_sect[0, :, :].copy()

            (intercept_sect, intercept_var_sect,
             slope_sect, slope_var_sect,
             cr_sect, cr_var_sect) = \
                        gls_fit.determine_slope(data_sect, input_var_sect,
                                                gdq_sect, rn_sect, gain_sect,
                                                frame_time, group_time,
                                                nframes_used, max_num_cr,
                                                saturated_flag, jump_flag)

            slope_int[num_int, rlo:rhi, :] = slope_sect.copy()
            v_mask = (slope_var_sect <= 0.)
            if v_mask.any():
                # Replace negative or zero variances with a large value.
                slope_var_sect[v_mask] = LARGE_VARIANCE
                # Also set a flag in the pixel dq array.
                temp_dq[rlo:rhi, :][v_mask] = dqflags.pixel['UNRELIABLE_SLOPE']
            del v_mask
            # If a pixel was flagged (by an earlier step) as saturated in
            # the first group, flag the pixel as bad.
            # Note:  save s_mask until after the call to utils.gls_pedestal.
            s_mask = (gdq_sect[0] == saturated_flag)
            if s_mask.any():
                temp_dq[rlo:rhi, :][s_mask] = dqflags.pixel['UNRELIABLE_SLOPE']
            slope_err_int[num_int, rlo:rhi, :] = np.sqrt(slope_var_sect)

            # We need to take a weighted average if (and only if) n_int > 1.
            # Accumulate sum of slopes and sum of weights.
            if n_int > 1:
                weight = 1. / slope_var_sect
                slopes[rlo:rhi, :] += (slope_sect * weight)
                sum_weight[rlo:rhi, :] += weight

            if save_opt:
                # Save the intercepts and cosmic-ray amplitudes for the
                # current integration.
                intercept_int[num_int, rlo:rhi, :] = intercept_sect.copy()
                intercept_err_int[num_int, rlo:rhi, :] = \
                        np.sqrt(np.abs(intercept_var_sect))
                pedestal_int[num_int, rlo:rhi, :] = \
                        utils.gls_pedestal(first_group[rlo:rhi, :],
                                           slope_int[num_int, rlo:rhi, :],
                                           s_mask,
                                           frame_time, nframes_used)
                ampl_int[num_int, rlo:rhi, :, :] = cr_sect.copy()
                ampl_err_int[num_int, rlo:rhi, :, :] = \
                        np.sqrt(np.abs(cr_var_sect))
            del s_mask

            # Compress 4D->2D dq arrays for saturated and jump-detected
            #   pixels
            pixeldq_sect = pixeldq[rlo:rhi, :].copy()
            dq_int[num_int, rlo:rhi, :] = \
                  dq_compress_sect(gdq_sect, pixeldq_sect).copy()

        # temp_dq |= dq_int[num_int, :, :]
        # dq_int[num_int, :, :] = temp_dq.copy()
        dq_int[num_int, :, :] |= temp_dq
        temp_dq[:, :] = 0               # initialize for next integration

    # Average the slope over all integrations.
    if n_int > 1:
        sum_weight = np.where(sum_weight <= 0., 1., sum_weight)
        recip_sum_weight = 1. / sum_weight
        slopes *= recip_sum_weight
        gls_err = np.sqrt(recip_sum_weight)

    # Convert back from electrons to DN.
    slope_int /= gain_2d
    slope_err_int /= gain_2d
    if n_int > 1:
        slopes /= gain_2d
        gls_err /= gain_2d
    if save_opt:
        intercept_int /= gain_2d
        intercept_err_int /= gain_2d
        pedestal_int /= gain_2d
        gain_shape = gain_2d.shape
        gain_4d = gain_2d.reshape((1, gain_shape[0], gain_shape[1], 1))
        ampl_int /= gain_4d
        ampl_err_int /= gain_4d
        del gain_4d
    del gain_2d

    # Compress all integration's dq arrays to create 2D PIXELDDQ array for
    #   primary output
    final_pixeldq = dq_compress_final(dq_int, n_int)

    if n_int > 1:
        effintim = 1.                   # slopes are already in DN/s
        int_model = utils.output_integ(model, slope_int, slope_err_int, dq_int,
                                       effintim)
    else:
        int_model = None

    if save_opt: # collect optional results for output
        # Get the zero-point intercepts and the cosmic-ray amplitudes for
        # each integration (even if there's only one integration).
        gls_opt_model = utils.gls_output_optional(model,
                                intercept_int, intercept_err_int,
                                pedestal_int,
                                ampl_int, ampl_err_int)
    else:
        gls_opt_model = None

    tstop = time.time()

    if n_int > 1:
        log_stats(slopes)
    else:
        log_stats(slope_int[0])

    log.info('Instrument: %s' % instrume)
    log.info('Number of groups per integration: %d' % nreads)
    log.info('Number of pixels in 2D array: %d' % npix)
    log.info('Shape of 2D image: (%d, %d)' % imshape)
    log.info('Shape of data cube: (%d, %d, %d)' % cubeshape)
    log.info('Buffer size (bytes): %d' % buffsize)
    log.info('Number of rows per buffer: %d' % nrows)
    log.info('Number of integrations: %d' % n_int)
    log.info('The execution time in seconds: %f' % (tstop - tstart,))

    # Create new model...
    if n_int > 1:
        new_model = datamodels.ImageModel(data=slopes.astype(np.float32),
                           dq=final_pixeldq, err=gls_err.astype(np.float32))
    else:
        new_model = datamodels.ImageModel(data=slope_int[0], dq=final_pixeldq,
                                          err=slope_err_int[0])

    new_model.update(model)     # ... and add all keys from input

    return new_model, int_model, gls_opt_model


def calc_power(snr):
    """
    Using the given SNR, calculate the weighting exponent, which is from
    `Fixsen, D.J., Offenberg, J.D., Hanisch, R.J., Mather, J.C, Nieto,
    Santisteban, M.A., Sengupta, R., & Stockman, H.S., 2000, PASP, 112, 1350`.

    Parameters
    ----------
    snr : float, 1D array
        signal-to-noise for the ramp segments

    Returns
    -------
    pow_wt.ravel() : float, 1D array
        weighting exponent
    """
    pow_wt = snr.copy() * 0.0
    pow_wt[np.where(snr > 5.)] = 0.4
    pow_wt[np.where(snr > 10.)] = 1.0
    pow_wt[np.where(snr > 20.)] = 3.0
    pow_wt[np.where(snr > 50.)] = 6.0
    pow_wt[np.where(snr > 100.)] = 10.0

    return pow_wt.ravel()


def dq_compress_final(dq_int, n_int):
    """
    Combine the integration-specific dq arrays (which have already been
    compressed and combined with the PIXELDQ array) to create the dq array
    of the primary output product.

    Parameters
    ----------
    dq_int : uint16, 3D array
        cube of combined dq arrays for all data sections in a single integration

    n_int : int
        total number of integrations in data set

    Returns
    -------
    f_dq : uint16, 2D array
        combination of all integration's pixeldq arrays
    """
    f_dq = dq_int[0, :, :]

    for jj in range(1, n_int):
        f_dq = np.bitwise_or(f_dq, dq_int[jj, :, :])

    return f_dq


def dq_compress_sect(gdq_sect, pixeldq_sect):
    """
    Get ramp locations where the data has been flagged as saturated in the 4D
    GROUPDQ array for the current data section, find the corresponding image
    locations, and set the SATURATED flag in those locations in the PIXELDQ
    array. Similarly, get the ramp locations where the data has been flagged as
    a jump detection in the 4D GROUPDQ array, find the corresponding image
    locations, and set the COSMIC_BEFORE flag in those locations in the PIXELDQ
    array. These modifications to the section of the PIXELDQ array are not used
    to flag groups for any computations; they are used only in the integration-
    specific output.

    Parameters
    ----------
    gdq_sect : int (uint8), 3D array
        cube of GROUPDQ array for a data section

    pixeldq_sect : int, 2D array
        dq array of data section of input model

    Returns
    -------
    pixeldq_sect : int, 2D array
        dq array of data section updated with saturated and jump-detected flags

    """
    sat_loc_r = np.bitwise_and(gdq_sect, dqflags.group['SATURATED'])
    sat_loc_im = np.where(sat_loc_r.sum(axis=0) > 0)
    pixeldq_sect[sat_loc_im] = np.bitwise_or(pixeldq_sect[sat_loc_im],
                                             dqflags.pixel['SATURATED'])

    cr_loc_r = np.bitwise_and(gdq_sect, dqflags.group['JUMP_DET'])
    cr_loc_im = np.where(cr_loc_r.sum(axis=0) > 0)
    pixeldq_sect[cr_loc_im] = np.bitwise_or(pixeldq_sect[cr_loc_im],
                                            dqflags.pixel['JUMP_DET'])

    return pixeldq_sect


def calc_nrows(model, buffsize, cubeshape, nreads):
    """
    Calculate the number of rows per data section to process.

    Parameters
    ----------
    model : instance of Data Model
       DM object for input

    buffsize : int
       size of data section (buffer) in bytes

    cubeshape : (int, int, int) tuple
       shape of input dataset

    nreads : int
       number of reads in input dataset

    Returns
    -------
    nrows : int
       number of rows in buffer of data section
    """
    bitpix = model.data.dtype.itemsize
    bytepix = int(abs(bitpix) / 8)
    if bytepix < 1:
        bytepix = 1

    nrows = int(buffsize / (bytepix * cubeshape[2] * nreads))
    if nrows < 1:
        nrows = 1
    if nrows > cubeshape[1]:
        nrows = cubeshape[1]

    return nrows


def calc_slope(data_sect, gdq_sect, frame_time, opt_res, save_opt, rn_sect,
               gain_sect, i_max_seg, ngroups, weighting, f_max_seg):
    """
    Compute the slope of each segment for each pixel in the data cube section
    for the current integration. Each segment has its slope fit in fit_lines();
    that slope and other quantities from the fit are added to the 'optional
    result' object by append_arr() from the appropriate 'CASE' (type of segment)
    in fit_next_segment().

    Parameters
    ----------
    data_sect : float, 3D array
        section of input data cube array

    gdq_sect : int, 3D array
        section of GROUPDQ data quality array

    frame_time : float
        integration time

    opt_res : OptRes object
        contains quantities related to fitting for optional output

    save_opt : boolean
       save optional fitting results

    rn_sect : float, 2D array
        read noise values for all pixels in data section

    gain_sect : float, 2D array
        gain values for all pixels in data section

    i_max_seg : int
        used for size of initial allocation of arrays for optional results;
        maximum possible number of segments within the ramp, based on the
        number of CR flags

    ngroups : int
        number of groups per integration

    weighting : string
        'optimal' specifies that optimal weighting should be used; currently
        the only weighting supported.

    f_max_seg : int
        actual maximum number of segments within a ramp, based on the fitting
        of all ramps; later used when truncating arrays before output.

    Returns
    -------
    gdq_sect : int, 3D array
        data quality flags for pixels in section

    inv_var : float, 1D array
        values of 1/variance for good pixels

    opt_res : OptRes object
        contains quantities related to fitting for optional output

    f_max_seg : int
        actual maximum number of segments within a ramp, updated here based on
        fitting ramps in the current data section; later used when truncating
        arrays before output.

    num_seg : int, 1D array
        numbers of segments for good pixels
    """
    nreads, asize2, asize1 = data_sect.shape

    npix = asize2 * asize1  # number of pixels in section of 2D array

    all_pix = np.arange(npix)
    arange_nreads_col = np.arange(nreads)[:, np.newaxis]
    start = np.zeros(npix, dtype=np.int32) # lowest channel in fit

    # Highest channel in fit initialized to last read
    end = np.zeros(npix, dtype=np.int32) + (nreads - 1)

    pixel_done = (end < 0) # False until processing is done

    inv_var = np.zeros(npix, dtype=np.float32) # inverse of fit variance
    num_seg = np.zeros(npix, dtype=np.int32) # number of segments per pixel

    # End stack array - endpoints for each pixel
    # initialize with nreads for each pixel; set 1st channel to 0
    end_st = np.zeros((nreads + 1, npix), dtype=np.int32)
    end_st[0, :] = nreads - 1

    # end_heads is initially a tuple populated with every pixel that is
    # either saturated or contains a cosmic ray based on the input DQ
    # array, so is sized to accomodate the maximum possible number of
    # pixels flagged. It is later compressed to be an array denoting
    # the number of endpoints per pixel.
    end_heads = np.ones(npix * nreads, dtype=np.int32)

    # Create nominal 2D ERR array, which is 1st slice of
    #    avged_data_cube * readtime
    err_2d_array = data_sect[0, :, :] * frame_time

    # Suppress, then re-enable, harmless arithmetic warnings
    warnings.filterwarnings("ignore", ".*invalid value.*", RuntimeWarning)
    warnings.filterwarnings("ignore", ".*divide by zero.*", RuntimeWarning)
    err_2d_array[err_2d_array < 0] = 0
    warnings.resetwarnings()

    # Frames >= start and <= end will be masked. However, the first channel
    #   to be included in fit will be the read in which a cosmic ray has
    #   been flagged
    mask_2d = ((arange_nreads_col >= start[np.newaxis, :]) &
               (arange_nreads_col <= end[np.newaxis, :]))

    end = 0 # array no longer needed

    # Section of GROUPDQ dq section, excluding bad dq values in mask
    gdq_sect_r = np.reshape(gdq_sect, (nreads, npix))
    mask_2d[gdq_sect_r != 0] = False  # saturated or CR-affected
    mask_2d_init = mask_2d.copy() # initial flags for entire ramp

    wh_f = np.where(np.logical_not(mask_2d))

    these_p = wh_f[1] # coordinates of pixels flagged as False
    these_r = wh_f[0] # reads of pixels flagged as False

    del wh_f

    # Populate end_st to contain the set of end points for each pixel.
    # Populate end_heads to initially include every pixel that is either
    # saturated or contains a cosmic ray. Skips the duplicated final group
    # for saturated pixels. Saturated pixels resulting in a contiguous set
    # of intervals of length 1 will later be flagged as too short
    # to fit well.
    for ii, val in enumerate(these_p):
        if (these_r[ii] != (nreads - 1)):
            end_st[end_heads[these_p[ii]], these_p[ii]] = these_r[ii]
            end_heads[these_p[ii]] += 1

    # Sort and reverse array to handle the order that saturated pixels
    # were added
    end_st.sort(axis=0)
    end_st = end_st[::-1]

    # Reformat to designate the number of endpoints per pixel; compress
    # to specify number of groups per pixel
    end_heads = (end_st > 0).sum(axis=0)

    # Create object to hold optional results
    opt_res.init_2d(npix, i_max_seg, save_opt)

    # LS fit until 'nreads' iterations or all pixels in
    #    section have been processed
    for iter_num in range(nreads):
        if pixel_done.all():
            break

       # frames >= start and <= end_st will be included in fit
        mask_2d = ((arange_nreads_col >= start) &
                   (arange_nreads_col <
                    (end_st[end_heads[all_pix] - 1, all_pix] + 1)))

        mask_2d[gdq_sect_r != 0] = False # RE-exclude bad group dq values

        # for all pixels, update arrays, summing slope and variance
        f_max_seg, num_seg = \
              fit_next_segment(start, end_st, end_heads, pixel_done, data_sect,
                 mask_2d, mask_2d_init, inv_var, num_seg, opt_res, save_opt,
                 rn_sect, gain_sect, ngroups, weighting, f_max_seg)

        if f_max_seg is None:
            f_max_seg = 1

    arange_nreads_col = 0
    all_pix = 0

    return gdq_sect, inv_var, opt_res, f_max_seg, num_seg


def fit_next_segment(start, end_st, end_heads, pixel_done, data_sect, mask_2d,
                     mask_2d_init, inv_var, num_seg, opt_res, save_opt, rn_sect,
                     gain_sect, ngroups, weighting, f_max_seg):
    """
    Call routine to LS fit masked data for a single segment for all pixels in
    data section. Then categorize each pixel's fitting interval based on
    interval length, and whether the interval is at the end of the array.
    Update the start array, the end stack array, the end_heads array which
    contains the number of endpoints. For pixels in which the fitting intervals
    are long enough, the resulting slope and variance are added to the
    appropriate stack arrays.  The first channel to fit in a segment is either
    the first group in the ramp, or a group in which a cosmic ray has been
    flagged.

    Parameters
    ----------
    start : int, 1D array
        lowest channel in fit

    end_st : int, 2D array
        stack array of endpoints

    end_heads : int, 1D array
        number of endpoints for each pixel

    pixel_done : boolean, 1D array
        whether each pixel's calculations are completed

    data_sect : float, 3D array
        data cube section

    mask_2d : bool, 2D array
        delineates which channels to fit for each pixel

    mask_2d_init : bool, 2D array
        copy of intial mask_2d

    inv_var : float, 1D array
        values of 1/variance for good pixels

    num_seg : int, 1D array
        numbers of segments for good pixels

    opt_res : OptRes object
        optional fitting results to output

    save_opt : boolean
       save optional fitting results

    rn_sect : float, 2D array
        read noise values for all pixels in data section

    gain_sect : float, 2D array
        gain values for all pixels in data section

    ngroups : int
        number of groups per integration

    weighting : string
        'optimal' specifies that optimal weighting should be used; currently
        the only weighting supported.

    f_max_seg : int
        actual maximum number of segments within a ramp, updated here based on
        fitting ramps in the current data section; later used when truncating
        arrays before output.

    Returns
    -------
    f_max_seg : int
        actual maximum number of segments within a ramp, updated here based on
        fitting ramps in the current data section; later used when truncating
        arrays before output.

    num_seg : int, 1D array
        numbers of segments for good pixels
    """
    nreads, asize2, asize1 = data_sect.shape # Note: nreads is a scalar here
    all_pix = np.arange(asize2 * asize1)

    ramp_mask_sum = mask_2d_init.sum(axis=0)

    # Each returned array below is 1D, for all npix pixels for current segment
    slope, intercept, variance, sig_intercept, sig_slope = fit_lines(data_sect,
              mask_2d, rn_sect, gain_sect, ngroups, weighting)

    end_locs = end_st[end_heads[all_pix] - 1, all_pix]

    # Set the fitting interval length; for a segment having >1 groups, this is
    #   the number of groups-1
    l_interval = end_locs - start

    wh_done = (start == -1) # done pixels
    l_interval[wh_done] = 0  # set interval lengths for done pixels to 0

    # Create array to set when each good pixel is classified for the current
    #   semiramp (to enable unclassified pixels to have their arrays updated)
    got_case = np.zeros((asize1*asize2), dtype=np.bool)

    # CASE A) Long enough (semiramp has >2 groups), at end of ramp
    #    - set start to -1 to designate all fitting done
    #    - remove current end from end stack
    #    - set number of ends to 0
    #    - add slopes and variances to running sums
    #  For segments of this type, the final good group is the final group in the
    #  ramp, and the variable `l_interval` used below is equal to the number of
    #  the segment's groups minus 1.
    wh_check = np.where((l_interval>1) & (end_locs==nreads-1) & (~pixel_done))
    if(len(wh_check[0]) > 0):
        these_pix = wh_check[0]
        start[these_pix] = -1   # all processing for this pixel is completed
        end_st[end_heads[these_pix] - 1, these_pix] = 0
        end_heads[these_pix] = 0
        pixel_done[these_pix] = True # all processing for pixel is completed
        got_case[ these_pix ] = True

        g_pix = these_pix[variance[these_pix] > 0.] # good pixels
        if (len(g_pix) > 0):
            inv_var[g_pix] += 1.0 / variance[g_pix]

            # Append results to arrays
            opt_res.append_arr(num_seg, g_pix, intercept, slope,
                sig_intercept, sig_slope, inv_var, save_opt)

            num_seg[g_pix] += 1
            f_max_seg = max(f_max_seg, num_seg.max())


    # CASE B) Long enough (semiramp has >2 groups ), not at array end (meaning final
    #    group for this semiramp is not final group of the whole ramp)
    #    - remove current end from end stack
    #    - decrement number of ends
    #    - add slopes and variances to running sums
    #  For segments of this type, the final good group in the segment is a CR
    #  and/or SAT and is not the final group in the ramp, and the variable
    #  `l_interval` used below is equal to the number of the segment's groups.
    wh_check = np.where((l_interval > 2) & (end_locs != nreads - 1) & ~pixel_done)
    if(len(wh_check[0]) > 0):
        these_pix = wh_check[0]
        got_case[ these_pix ] = True

        start[these_pix] = end_locs[these_pix]
        end_st[end_heads[these_pix] - 1, these_pix] = 0
        end_heads[these_pix] -= 1
        end_heads[end_heads < 0.] = 0.

        g_pix = these_pix[variance[these_pix] > 0.] # good pixels

        if (len(g_pix) > 0):
            inv_var[g_pix] += 1.0 / variance[g_pix]

            # Append results to arrays
            opt_res.append_arr(num_seg, g_pix, intercept, slope,
                sig_intercept, sig_slope, inv_var, save_opt)

            num_seg[g_pix] += 1
            f_max_seg = max(f_max_seg, num_seg.max())

            # If there are pixels with no later good groups, update stack
            #   arrays accordingly
            c_mask_2d_init = mask_2d_init.copy()

            # create array: 0...nreads-1 in a column for each pixel
            arr_ind_all = np.array( [np.arange(nreads),] *
                                    c_mask_2d_init.shape[1]).transpose()
            wh_c_start_all = np.zeros( c_mask_2d_init.shape[1], dtype=np.uint8)
            wh_c_start_all[ g_pix ] = start[ g_pix ]

            # set to False all groups before start group
            c_mask_2d_init[ arr_ind_all < wh_c_start_all ] = False

            # select pixels having all groups False from start to ramp end
            wh_rest_false = np.where( c_mask_2d_init.sum(axis=0) == 0)
            if(len(wh_rest_false[0]) > 0):
                pix_rest_false = wh_rest_false[0]
                start[ pix_rest_false ] = -1
                end_st[ end_heads[ pix_rest_false ] - 1, pix_rest_false ] = 0
                end_heads[ pix_rest_false ] = 0
                pixel_done[ pix_rest_false ] = True # all processing is complete


    # CASE C) - dataset has NGROUPS=1 ; so special fitting is done for all pixels
    #    and all intervals are at the end of the array.
    #    - set start to -1 to designate all fitting done
    #    - remove current end from end stack
    #    - set number of ends to 0
    #    - add slopes and variances to running sums
    #    - set pixel_done to True to designate all fitting done
    if (ngroups == 1):
        start[all_pix] = -1
        end_st[end_heads[all_pix] - 1, all_pix] = 0
        end_heads[all_pix] = 0
        pixel_done[all_pix] = True

        wh_check = np.where(mask_2d_init[0, :] & (ramp_mask_sum == 1))
        if(len(wh_check[0]) > 0):
            g_pix = wh_check[0]

            # Ignore all pixels having no good groups (so the single group is bad)
            if (len(g_pix) > 0):
                inv_var[g_pix] += 1.0 / variance[g_pix]

                # Append results to arrays
                opt_res.append_arr(num_seg, g_pix, intercept, slope,
                    sig_intercept, sig_slope, inv_var, save_opt)

                num_seg[g_pix] = 1

        return 1, num_seg


    # CASE D) - dataset has NGROUPS=2, so special fitting is done for all pixels.
    #    All segments are at the end of the array.
    #    - set start to -1 to designate all fitting done
    #    - remove current end from end stack
    #    - set number of ends to 0
    #    - add slopes and variances to running sums
    #    - set pixel_done to True to designate all fitting done
    if (ngroups == 2):
        start[all_pix] = -1
        end_st[end_heads[all_pix] - 1, all_pix] = 0
        end_heads[all_pix] = 0
        pixel_done[all_pix] = True

        g_pix = all_pix[variance[all_pix] > 0.]
        if (len(g_pix) > 0):
            inv_var[g_pix] += 1.0 / variance[g_pix]

            opt_res.append_arr(num_seg, g_pix, intercept, slope,
                sig_intercept, sig_slope, inv_var, save_opt)

            num_seg[g_pix] = 1

            return 1, num_seg


    # CASE E) - interval too short to fit normally (only 2 good groups)
    #    At end of array, NGROUPS>1, but exclude NGROUPS==2 datasets
    #    as they are covered in CASE D.
    #    - set start to -1 to designate all fitting done
    #    - remove current end from end stack
    #    - set number of ends to 0
    #    - add slopes and variances to running sums
    #    - set pixel_done to True to designate all fitting done
    #  For segments of this type, the final good group is the final group in the
    #  ramp, and the variable `l_interval` used below = 1, and the number of
    #  groups in the segment = 2
    wh_check = np.where((l_interval == 1) & (end_locs == nreads - 1) &
                        (nreads > 1) & (ngroups != 2) & (~pixel_done))

    # Require that pixels to be processed here have at least 1 good group out
    #   of the final 2 groups (these ramps have 2 groups and are at the end of
    #   the array).
    wh_list = []

    if(len(wh_check[0]) > 0):
        num_wh = len(wh_check[0])
        for ii in range( num_wh ): # locate pixels with at least 1 good group
            this_pix = wh_check[0][ii]
            sum_final_2 =  mask_2d_init[start[this_pix]:, this_pix].sum()

            if sum_final_2 > 0:
                wh_list.append( wh_check[0][ii] ) # add to list to be fit

    if len(wh_list) > 0:
        these_pix = np.asarray( wh_list )
        got_case[ these_pix ] = True

        start[these_pix] = -1
        end_st[end_heads[these_pix] - 1, these_pix] = 0
        end_heads[these_pix] = 0
        pixel_done[these_pix] = True

        g_pix = these_pix[variance[these_pix] > 0.] # good pixels

        if (len(g_pix) > 0):
            inv_var[g_pix] += 1.0 / variance[g_pix]

            # Append results to arrays
            opt_res.append_arr(num_seg, g_pix, intercept, slope,
                               sig_intercept, sig_slope, inv_var, save_opt)

            num_seg[g_pix] += 1
            f_max_seg = max(f_max_seg, num_seg.max())


    # CASE F) - full-length ramp has 2 good groups not at array end
    #    - use the 2 good reads to get the slope
    #    - set start to -1 to designate all fitting done
    #    - remove current end from end stack
    #    - set number of end to 0
    #    - add slopes and variances to running sums
    #    - set pixel_done to True to designate all fitting done
    #  For segments of this type, the final good group in the segment is
    #    followed by a group that is flagged as a CR and/or SAT and is not the
    #    final group in the ramp, and the variable `l_interval` used below is
    #    equal to 2, which is the number of the segment's groups.

    # Copy mask, as will modify when calculating the number of later good groups
    c_mask_2d_init = mask_2d_init.copy()

    wh_check = np.where((l_interval == 2) & ( ngroups >2 ) &
                        (end_locs != nreads - 1) & ~pixel_done)

    if(len(wh_check[0]) > 0):
        these_pix = wh_check[0]
        got_case[ these_pix ] = True

        # Suppress, then re-enable, harmless arithmetic warnings
        warnings.filterwarnings("ignore", ".*invalid value.*", RuntimeWarning)
        warnings.filterwarnings("ignore", ".*divide by zero.*", RuntimeWarning)
        inv_var[these_pix] += 1.0 / variance[these_pix]
        warnings.resetwarnings()

        # create array: 0...nreads-1 in a column for each pixel
        arr_ind_all = np.array([np.arange(nreads),] *
                               c_mask_2d_init.shape[1]).transpose()
        wh_c_start_all = np.zeros( mask_2d_init.shape[1], dtype=np.uint8)
        wh_c_start_all[ these_pix ] = start[ these_pix]

        # set to False all groups before start group
        c_mask_2d_init[ arr_ind_all < wh_c_start_all ] = 0
        tot_good_groups = c_mask_2d_init.sum(axis=0 )

        # Select pixels having at least 2 later good groups (these later good
        #   groups are a segment whose slope will be calculated)
        wh_more = np.where( tot_good_groups[these_pix] > 1 )
        pix_more = these_pix[ wh_more ]
        start[ pix_more ] = end_locs[ pix_more ]
        end_st[ end_heads[ pix_more ] - 1, pix_more ] = 0
        end_heads[ pix_more ] -= 1

        # Select pixels having less than 2 later good groups (these later good
        #   groups will not be used)
        wh_only = np.where( tot_good_groups[these_pix] <= 1 )
        pix_only = these_pix[ wh_only ]
        start[ pix_only ] = -1
        end_st[ end_heads[ pix_only ] - 1, pix_only ] = 0
        end_heads[ pix_only ] = 0
        pixel_done[ pix_only ] = True # all processing for pixel is completed
        end_heads[(end_heads < 0.)] = 0.

        # Append results to arrays
        opt_res.append_arr(num_seg, these_pix, intercept, slope,
                           sig_intercept, sig_slope, inv_var, save_opt)

        num_seg[these_pix] += 1
        f_max_seg = max(f_max_seg, num_seg.max())


    # CASE G) - full-length ramp has a good group on 0th group of the entire ramp,
    #    and no later good groups. Will use single good group data as the slope.
    #    - set start to -1 to designate all fitting done
    #    - remove current end from end stack
    #    - set number of end to 0
    #    - add slopes and variances to running sums
    #    - set pixel_done to True to designate all fitting done
    wh_check = np.where(mask_2d_init[0, :] & ~mask_2d_init[1, :] &
                   (ramp_mask_sum == 1) & ~pixel_done)

    if(len(wh_check[0]) > 0):
        these_pix = wh_check[0]
        got_case[ these_pix ] = True

        start[these_pix] = -1
        end_st[end_heads[these_pix] - 1, these_pix] = 0
        end_heads[these_pix] = 0
        pixel_done[these_pix] = True # all processing for pixel is completed
        inv_var[these_pix] += 1.0 / variance[these_pix]

        # Append results to arrays
        opt_res.append_arr(num_seg, these_pix, intercept, slope,
                           sig_intercept, sig_slope, inv_var, save_opt)

        num_seg[these_pix] += 1
        f_max_seg = max(f_max_seg, num_seg.max())

    # CASE H) - the segment has a good 0th group and a bad 1st group. For the
    #  data from the 0th good group of this segment to possibly be used as a
    #  slope, that group must necessarily be the 0th group of the entire ramp.
    #  It is possible to have a single 'good' group segment after the 0th group
    #  of the ramp; in that case the 0th group and the 1st group would both have
    #  to be CRs, and the data of the 0th group would not be included as a slope.
    #  For a good 0th group in a ramp followed by a bad 1st group there must be
    #  good groups later in the segment because if there were not, the segment
    #  would already have be classified as CASE G. In this situation, since
    #  there are later good groups in the segment, those later good groups will
    #  be used in the slope computation, and the 0th good group will not be.
    #  As a result, for all instances of these types of segments, the data in the
    #  initial good group will not be used in the slope calculation, but the
    #  arrays for the indices for the ramp (end_st, etc) are appropriately
    #  adjusted.
    #   - increment start array
    #   - remove current end from end stack
    #   - decrement number of ends
    wh_check = np.where(mask_2d_init[0, :] & ~mask_2d_init[1, :] & ~pixel_done &
                (end_locs==1) & (start==0))

    if(len(wh_check[0]) > 0):
        these_pix = wh_check[0]
        got_case[ these_pix ] = True
        start[ these_pix ] += 1
        start[ start > nreads-1 ] = nreads -1  # to keep at max level
        end_st[ end_heads[ these_pix ] - 1, these_pix ] = 0
        end_heads[ these_pix ] -= 1
        end_heads [end_heads < 0. ] = 0.


    # CASE OTHER) - all other types of segments not covered earlier. No segments
    #   handled here have adequate data, but the stack arrays are updated.
    #   - increment start array
    #   - remove current end from end stack
    #   - decrement number of ends
    wh_check = np.asarray( np.where( ~pixel_done & ~got_case ))
    if(len(wh_check[0]) > 0):
        these_pix = wh_check[0]
        start[ these_pix ] += 1
        start[ start > nreads-1 ] = nreads -1  # to keep at max level
        end_st[end_heads[these_pix] - 1, these_pix] = 0
        end_heads[these_pix] -= 1
        end_heads[end_heads < 0.] = 0.

    return f_max_seg, num_seg


def fit_lines(data, mask_2d, rn_sect, gain_sect, ngroups, weighting):
    """
    Do linear least squares fit to data cube in this integration for a single
    segment for all pixels.  In addition to applying the mask due to identified
    cosmic rays, the data is also masked to exclude intervals that are too short
    to fit well. The first channel to fit in a segment is either the first group
    in the ramp, or a group in which a cosmic ray has been flagged.

    Parameters
    ----------
    data : float, 3D array
       array of values for current data section

    mask_2d : boolean, 2D array
       delineates which channels to fit for each pixel

    rn_sect : float, 2D array
        read noise values for all pixels in data section

    gain_sect : float, 2D array
        gain values for all pixels in data section

    ngroups : int
        number of groups per integration

    weighting : string
        'optimal' specifies that optimal weighting should be used; currently
        the only weighting supported.

    Returns
    -------
    Note - all of these pertain to a single segment (hence '_s')

    slope_s : float, 1D array
       weighted slope for current iteration's pixels for data section

    intercept_s : float, 1D array
       y-intercepts from fit for data section

    variance_s : float, 1D array
       variance of residuals for fit for data section

    sig_intercept_s : float, 1D array
       sigma of y-intercepts from fit for data section

    sig_slope_s : float, 1D array
       sigma of slopes from fit for data section (for a single segment)

    """
    # To ensure that the first channel to be fit is the cosmic-ray-affected
    #   group, the channel previous to each channel masked as good is
    #   also masked as good. This is only for the local purpose of setting
    #   the first channel, and will not propagate beyond this current function
    #   call.
    c_mask_2d = mask_2d.copy()
    wh_mask_2d = np.where(c_mask_2d)
    c_mask_2d[np.maximum(wh_mask_2d[0] - 1, 0), wh_mask_2d[1]] = True

    del wh_mask_2d

    # num of reads/pixel unmasked
    nreads_1d = c_mask_2d.astype(np.int16).sum(axis=0)
    npix = c_mask_2d.shape[1]

    slope_s = np.zeros(npix, dtype=np.float32)
    variance_s = np.zeros(npix, dtype=np.float32)
    intercept_s = np.zeros(npix, dtype=np.float32)
    sig_intercept_s = np.zeros(npix, dtype=np.float32)
    sig_slope_s = np.zeros(npix, dtype=np.float32)

    # Calculate slopes etc. for datasets having either 1 or 2 groups per
    #   integration, and return
    if (ngroups == 1): # process all pixels in 1 group/integration dataset
        slope_s, intercept_s, variance_s, sig_intercept_s, sig_slope_s = \
           fit_1_group(slope_s, intercept_s, variance_s, sig_intercept_s,
                       sig_slope_s, npix, data, c_mask_2d)

        return slope_s, intercept_s, variance_s, sig_intercept_s, sig_slope_s

    if (ngroups == 2): # process all pixels in 2 group/integration dataset
        rn_sect_1d = rn_sect.reshape(npix)
        slope_s, intercept_s, variance_s, sig_intercept_s, sig_slope_s = \
           fit_2_group(slope_s, intercept_s, variance_s, sig_intercept_s,
                       sig_slope_s, npix, data, c_mask_2d, rn_sect_1d)

        return slope_s, intercept_s, variance_s, sig_intercept_s, sig_slope_s

    # reshape data_masked
    data_masked = data * np.reshape(c_mask_2d, data.shape)
    data_masked = np.reshape(data_masked, (data_masked.shape[0], npix))

   # For datasets having >2 groups/integration, for any semiramp in which the
   #   0th group is good and the 1st group is bad, determine whether or not to
   #   use the 0th group.
    wh_pix_1r = np.where(c_mask_2d[0,:] & (np.logical_not(c_mask_2d[1,:])))

    if (len(wh_pix_1r[0]) > 0 ):
        slope_s, intercept_s, variance_s, sig_intercept_s, \
            sig_slope_s = fit_single_read(slope_s, intercept_s,
            variance_s, sig_intercept_s, sig_slope_s, npix, data, wh_pix_1r)

    del wh_pix_1r

   # For datasets having >2 groups/integrations, for any semiramp in which only
   #   the 0th and 1st group are good, set slope, etc
    wh_pix_2r = np.where( c_mask_2d.sum(axis=0) ==2) # ramps with 2 good groups
    slope_s, intercept_s, variance_s, sig_slope_s, sig_intercept_s = \
        fit_double_read( c_mask_2d, wh_pix_2r, data_masked, slope_s, intercept_s,
        variance_s, sig_slope_s, sig_intercept_s, rn_sect)

    del wh_pix_2r

    # Select ramps having >2 good groups
    wh_pix_to_use = np.where(c_mask_2d.sum(axis=0) > 2)

    good_pix = wh_pix_to_use[0]  # Ramps with >2 good groups
    data_masked = data_masked[:, good_pix]

    del wh_pix_to_use

    xvalues = np.arange(data_masked.shape[0])[:, np.newaxis] * c_mask_2d
    xvalues = xvalues[:, good_pix]  # set to those pixels to be used

    c_mask_2d = c_mask_2d[:, good_pix]
    nreads_1d = nreads_1d[good_pix]

    if weighting.lower() == 'optimal': # fit using optimal weighting
        # get sums from optimal weighting
        sumx, sumxx, sumxy, sumy, nreads_wtd, xvalues = calc_opt_sums( rn_sect,
                gain_sect, data_masked, c_mask_2d, xvalues, good_pix )

        slope, intercept, sig_slope, sig_intercept = calc_opt_fit( nreads_wtd,
                      sumxx, sumx, sumxy, sumy)

        variance = sig_slope**2.  # variance due to fit values

    elif weighting.lower() == 'unweighted': # fit using unweighted weighting
        # get sums from unweighted weighting
        sumx, sumxx, sumxy, sumy =\
              calc_unwtd_sums(data_masked, xvalues)

        slope, intercept, sig_slope, sig_intercept, line_fit =\
               calc_unwtd_fit(xvalues, nreads_1d, sumxx, sumx, sumxy, sumy)

        denominator = nreads_1d * sumxx - sumx**2

        # In case this branch is ever used again, disable, and then re-enable
        #   harmless arithmetic warrnings
        warnings.filterwarnings("ignore", ".*invalid value.*", RuntimeWarning)
        warnings.filterwarnings("ignore", ".*divide by zero.*", RuntimeWarning)
        variance = nreads_1d / denominator
        warnings.resetwarnings()

        denominator = 0

    else: # unsupported weighting type specified
        log.error('FATAL ERROR: unsupported weighting type specified.')

    line_fit = 0

    slope_s[good_pix] = slope
    variance_s[good_pix] = variance
    intercept_s[good_pix] = intercept
    sig_intercept_s[good_pix] = sig_intercept
    sig_slope_s[good_pix] = sig_slope

    return slope_s, intercept_s, variance_s, sig_intercept_s, sig_slope_s


def fit_single_read(slope_s, intercept_s, variance_s, sig_intercept_s,
                    sig_slope_s, npix, data, wh_pix_1r):
    """
    For datasets having >2 groups/integrations, for any semiramp in which the
    0th group is good and the 1st group is either SAT or CR, set slope, etc.

    Parameters
    ----------
    slope_s : float, 1D array
        weighted slope for current iteration's pixels for data section

    intercept_s : float, 1D array
        y-intercepts from fit for data section

    variance_s : float, 1D array
        variance of residuals for fit for data section

    sig_intercept_s : float, 1D array
        sigma of y-intercepts from fit for data section

    sig_slope_s : float, 1D array
        sigma of slopes from fit for data section

    npix : int
        number of pixels in 2D array

    data : float
        array of values for current data section

    wh_pix_1r : tuple
        locations of pixels whose only good group is the 0th group

    Returns
    -------
    slope_s : float, 1D array
        weighted slope for current iteration's pixels for data section

    intercept_s : float, 1D array
        y-intercepts from fit for data section

    variance_s : float, 1D array
        variance of residuals for fit for data section

    sig_slope_s : float, 1D array
        sigma of slopes from fit for data section

    sig_intercept_s : float, 1D array
        sigma of y-intercepts from fit for data section
    """
    data0_slice = data[0, :, :].reshape(npix)
    slope_s[wh_pix_1r] = data0_slice[wh_pix_1r]

    # The following arrays will have values correctly calculated later; for
    #   now they are just place-holders
    variance_s[wh_pix_1r] = utils.LARGE_VARIANCE
    sig_slope_s[wh_pix_1r] = 0.
    intercept_s[wh_pix_1r] = 0.
    sig_intercept_s[wh_pix_1r] = 0.

    return slope_s, intercept_s, variance_s, sig_slope_s, sig_intercept_s


def fit_double_read(mask_2d, wh_pix_2r, data_masked, slope_s, intercept_s,
                    variance_s, sig_slope_s, sig_intercept_s, rn_sect):
    """
    Process all semi-ramps having exactly 2 good groups. May need to optimize
    later to remove loop over pixels.

    Parameters
    ----------
    mask_2d : bool, 2D array
        delineates which channels to fit for each pixel

    wh_pix_2r : tuple
        locations of pixels whose only good groups are the 0th and the 1st

    data_masked : float, 2D array
        masked values for all pixels in data section

    slope_s : float, 1D array
        weighted slope for current iteration's pixels for data section

    intercept_s : float, 1D array
        y-intercepts from fit for data section

    variance_s : float, 1D array
        variance of residuals for fit for data section

    sig_slope_s : float, 1D array
        sigma of slopes from fit for data section

    sig_intercept_s : float, 1D array
        sigma of y-intercepts from fit for data section

    rn_sect : float, 2D array
        read noise values for all pixels in data section

    Returns
    -------
    slope_s : float, 1D array
        weighted slope for current iteration's pixels for data section

    intercept_s : float, 1D array
        y-intercepts from fit for data section

    variance_s : float, 1D array
        variance of residuals for fit for data section

    sig_slope_s : float, 1D array
        sigma of slopes from fit for data section

    sig_intercept_s : float, 1D array
        sigma of y-intercepts from fit for data section
    """
    for ff in range(len(wh_pix_2r[0])): # loop over the pixels
        pixel_ff = wh_pix_2r[0][ff] # pixel index (1d)
        rn = rn_sect.flatten()[pixel_ff] # read noise for this pixel

        read_nums = np.where( mask_2d[:,pixel_ff])
        second_read = read_nums[0][1]
        data_ramp = data_masked[:, pixel_ff] * mask_2d[:, pixel_ff]
        data_semi = data_ramp[ mask_2d[:, pixel_ff]] # picks only the 2
        diff_data =  data_semi[1] - data_semi[0]

        slope_s[ pixel_ff ] = diff_data
        intercept_s[ pixel_ff ] = data_semi[1]*(1.- second_read) + \
            data_semi[0]*second_read # by geometry
        variance_s[ pixel_ff ] = 2.0 * rn * rn
        sig_slope_s[pixel_ff] = np.sqrt(2) * rn
        sig_intercept_s[ pixel_ff ] = np.sqrt(2) * rn

    return slope_s, intercept_s, variance_s, sig_slope_s, sig_intercept_s


def calc_unwtd_fit(xvalues, nreads_1d, sumxx, sumx, sumxy, sumy):
    """
    Do linear least squares fit to data cube in this integration, using
    unweighted fits to the segments. Currently not supported.

    Parameters
    ----------
    xvalues : int, 1D array
        indices of valid pixel values for all groups

    nreads_1d : int, 1D array
        number of reads in an integration

    sumxx : float
        sum of squares of xvalues

    sumx : float
        sum of xvalues

    sumxy : float
        sum of product of xvalues and data

    sumy : float
        sum of data

    Returns
    -------
    slope : float, 1D array
       weighted slope for current iteration's pixels for data section

    intercept : float, 1D array
       y-intercepts from fit for data section

    sig_slope : float, 1D array
       sigma of slopes from fit for data section

    sig_intercept : float, 1D array
       sigma of y-intercepts from fit for data section

    line_fit : float, 1D array
       values of fit using slope and intercept
    """

    denominator = nreads_1d * sumxx - sumx**2

     # In case this branch is ever used again, suppress, and then re-enable 
     #   harmless arithmetic warnings
    warnings.filterwarnings("ignore", ".*invalid value.*", RuntimeWarning)
    warnings.filterwarnings("ignore", ".*divide by zero.*", RuntimeWarning)
    slope = (nreads_1d * sumxy - sumx * sumy) / denominator
    intercept = (sumxx * sumy - sumx * sumxy) / denominator
    sig_intercept = (sumxx / denominator)**0.5
    sig_slope = (nreads_1d / denominator)**0.5
    warnings.resetwarnings()

    line_fit = (slope * xvalues) + intercept

    return slope, intercept, sig_slope, sig_intercept, line_fit


def calc_opt_fit(nreads_wtd, sumxx, sumx, sumxy, sumy):
    """
    Do linear least squares fit to data cube in this integration for a single
    semi-ramp for all pixels, using optimally weighted fits to the semi_ramps.
    The weighting uses the formulation by Fixsen (Fixsen et al, PASP, 112, 1350).
    Note - these weights, sigmas, and variances pertain only to the fitting, and
    the variances are *NOT* the variances of the slope due to noise.

    Parameters
    ----------
    nreads_wtd : float, 1D array
        sum of product of data and optimal weight

    sumxx : float, 1D array
        sum of squares of xvalues

    sumx : float, 1D array
        sum of xvalues

    sumxy : float, 1D array
        sum of product of xvalues and data

    sumy : float, 1D array
        sum of data

    Returns
    -------
    slope : float, 1D array
       weighted slope for current iteration's pixels for data section

    intercept : float, 1D array
       y-intercepts from fit for data section

    sig_slope : float, 1D array
       sigma of slopes from fit for data section

    sig_intercept : float, 1D array
       sigma of y-intercepts from fit for data section
    """
    denominator = nreads_wtd * sumxx - sumx**2

    # Suppress, and then re-enable harmless arithmetic warnings
    warnings.filterwarnings("ignore", ".*invalid value.*", RuntimeWarning)
    warnings.filterwarnings("ignore", ".*divide by zero.*", RuntimeWarning)

    slope = (nreads_wtd * sumxy - sumx * sumy) / denominator
    intercept = (sumxx * sumy - sumx * sumxy) / denominator
    sig_intercept = (sumxx / denominator)**0.5
    sig_slope = (nreads_wtd / denominator)**0.5 # STD of the slope's fit

    warnings.resetwarnings()

    return slope, intercept, sig_slope, sig_intercept


def fit_1_group(slope_s, intercept_s, variance_s, sig_intercept_s,
                sig_slope_s, npix, data, mask_2d):
    """
    This function sets the fitting arrays for datasets having only 1 group
    per integration.

    Parameters
    ----------
    slope_s : float, 1D array
        weighted slope for current iteration's pixels for data section

    intercept_s : float, 1D array
        y-intercepts from fit for data section

    variance_s : float, 1D array
        variance of residuals for fit for data section

    sig_intercept_s : float, 1D array
        sigma of y-intercepts from fit for data section

    sig_slope_s : float, 1D array
        sigma of slopes from fit for data section

    npix : int
        number of pixels in 2d array

    data : float
        array of values for current data section

    mask_2d : bool, 2D array
        delineates which channels to fit for each pixel

    Returns
    -------
    slope_s : float, 1D array
        weighted slope for current iteration's pixels for data section

    intercept_s : float, 1D array
        y-intercepts from fit for data section

    variance_s : float, 1D array
        variance of residuals for fit for data section

    sig_intercept_s : float, 1D array
        sigma of y-intercepts from fit for data section

    sig_slope_s : float, 1D array
        sigma of slopes from fit for data section
    """
    # For pixels not saturated, recalculate the slope as the value of the SCI
    #   data in that group, which will later be divided by the group exposure
    #   time to give the count rate. Recalculate other fit quantities to be
    #   benign.
    slope_s = data[0, :, :].reshape(npix)

    # The following arrays will have values correctly calculated later; for
    #    now they are just place-holders
    variance_s = np.zeros(npix, dtype=np.float32) + utils.LARGE_VARIANCE
    sig_slope_s = slope_s * 0.
    intercept_s = slope_s * 0.
    sig_intercept_s = slope_s * 0.

    # For saturated pixels, overwrite slope with benign values.
    wh_sat0 = np.where(np.logical_not(mask_2d[0, :]))

    if (len(wh_sat0[0]) > 0):
        sat_pix = wh_sat0[0]
        slope_s[sat_pix] = 0.

    return slope_s, intercept_s, variance_s, sig_intercept_s, sig_slope_s


def fit_2_group(slope_s, intercept_s, variance_s, sig_intercept_s,
                sig_slope_s, npix, data, mask_2d, rn_sect_1d):
    """
    This function sets the fitting arrays for datasets having only 2 groups
    per integration.

    Parameters
    ----------
    slope_s : float, 1D array
        weighted slope for current iteration's pixels for data section

    intercept_s : float, 1D array
        y-intercepts from fit for data section

    variance_s : float, 1D array
        variance of residuals for fit for data section

    sig_intercept_s : float, 1D array
        sigma of y-intercepts from fit for data section

    sig_slope_s : float, 1D array
        sigma of slopes from fit for data section

    npix : int
        number of pixels in 2d array

    data : float
        array of values for current data section

    mask_2d : bool, 2D array
        delineates which channels to fit for each pixel

    rn_sect_1d : float, 1D array
        read noise values for all pixels in data section

    Returns
    -------
    slope_s : float, 1D array
        weighted slope for current iteration's pixels for data section

    intercept_s : float, 1D array
        y-intercepts from fit for data section

    variance_s : float, 1D array
        variance of residuals for fit for data section

    sig_intercept_s : float, 1D array
        sigma of y-intercepts from fit for data section

    sig_slope_s : float, 1D array
        sigma of slopes from fit for data section
    """
    # For pixels saturated on the first group, overwrite fit values with
    # benign values to be recalculated later.
    wh_sat0 = np.where(np.logical_not(mask_2d[0, :]))

    if (len(wh_sat0[0]) > 0):
        sat_pix = wh_sat0[0]
        slope_s[sat_pix] = 0.
        variance_s[sat_pix] = 0.
        sig_slope_s[sat_pix] = 0.
        intercept_s[sat_pix] = 0.
        sig_intercept_s[sat_pix] = 0.
    del wh_sat0

    # For pixels saturated on the second group, recalculate the slope as
    # the value of the SCI data in the first group, which will later be
    # divided by the group exposure time to give the count rate, and
    # recalculate the other fit quantities to be benign. Note: these pixels
    # will already have been handled earlier (for intervals of arbitrary
    # length) in this function, but are being included here to explicitly
    # cover all possibilities for pixels in datasets with ngroups=2. Will
    # later consider refactoring.
    wh_sat1 = np.where((mask_2d[:, :].sum(axis=0) == 1) & mask_2d[0, :])

    if (len(wh_sat1[0]) > 0):
        data0_slice = data[0, :, :].reshape(npix)
        slope_s[wh_sat1] = data0_slice[wh_sat1]
        variance_s[wh_sat1] = 0.
        sig_slope_s[wh_sat1] = 0.
        intercept_s[wh_sat1] = 0.
        sig_intercept_s[wh_sat1] = 0.
    del wh_sat1

    # For pixels with no saturated values, recalculate the slope as the
    # difference between the values of the second and first groups (1-based),
    # which will later be divided by the group exposure time to give the count
    # rate, and recalculate other fit quantities to be benign.
    wh_sat_no = np.where(mask_2d[:, :].sum(axis=0) == 2)

    if (len(wh_sat_no[0]) > 0):
        data0_slice = data[0, :, :].reshape(npix)
        data1_slice = data[1, :, :].reshape(npix)
        slope_s[wh_sat_no] = data1_slice[wh_sat_no] - data0_slice[wh_sat_no]
        sig_slope_s[wh_sat_no] = np.sqrt(2) * rn_sect_1d[wh_sat_no]
        intercept_s[wh_sat_no] = data0_slice[wh_sat_no] -\
                data1_slice[wh_sat_no] # by geometry
        sig_intercept_s[wh_sat_no] = np.sqrt(2) * rn_sect_1d[wh_sat_no]
        variance_s[wh_sat_no] = np.sqrt(2) * rn_sect_1d[wh_sat_no]

    del wh_sat_no

    return slope_s, intercept_s, variance_s, sig_intercept_s, sig_slope_s


def calc_num_seg(gdq, n_int):
    """
    Calculate the maximum number of segments that will be be fit within an
    integration, calculated over all pixels and all integrations.  This value
    is based on the locations of cosmic ray-affected pixels in all of the ramps,
    and will be used to allocate arrays used for the optional output product.

    Parameters
    ----------
    gdq : float, 3D array
        cube of GROUPDQ array for a data

    n_int : int
        total number of integrations in data set

    Return:
    -------
    int(max_cr) +1 : int
        maxmimum number of segments; n CRS implies n+1 segments
    """
    max_cr = 0  # max number of CRS for all integrations

    # For all 2d pixels, get max number of CRs along their ramps
    # to use as a surrogate for the number of semiramps along the ramps
    for nint in range(n_int):  # loop over integrations
        gdq_cr = np.bitwise_and( gdq[nint, :, :, :], dqflags.group['JUMP_DET'])
        temp_max_cr = int((gdq_cr.sum(axis=0)).max()/dqflags.group['JUMP_DET'])
        max_cr = max( max_cr, temp_max_cr )

    # Do not want to return a value > the number of groups, which can occur if
    #  this is a MIRI dataset in which the first or last group was flagged as
    #  DO_NOT_USE and also flagged as a jump.
    max_num_seg = int(max_cr) + 1  # n CRS implies n+1 segments
    if (max_num_seg > gdq.shape[1]):
        max_num_seg = gdq.shape[1]

    return max_num_seg


def calc_unwtd_sums(data_masked, xvalues):
    """
    Calculate the sums needed to determine the slope and intercept (and sigma
    of each) using an unweighted fit. Unweighted fitting currently not
    supported.

    Parameters
    ----------
    data_masked : float, 2D array
        masked values for all pixels in data section

    xvalues : int, 1D array
        indices of valid pixel values for all groups

    Return:
    -------
    sumx : float
        sum of xvalues

    sumxx : float
        sum of squares of xvalues

    sumxy : float
        sum of product of xvalues and data

    sumy : float
        sum of data

    """
    sumx = xvalues.sum(axis=0)
    sumxx = (xvalues**2).sum(axis=0)
    sumy = (np.reshape(data_masked.sum(axis=0), sumx.shape))
    sumxy = (xvalues * np.reshape(data_masked, xvalues.shape)).sum(axis=0)

    return sumx, sumxx, sumxy, sumy


def calc_opt_sums(rn_sect, gain_sect, data_masked, mask_2d, xvalues, good_pix):
    """
    Calculate the sums needed to determine the slope and intercept (and sigma of
    each) using the optimal weights.  For each good pixel's segment, from the
    initial and final indices and the corresponding number of counts, calculate
    the SNR. From the SNR, calculate the weighting exponent using the formulation
    by Fixsen (Fixsen et al, PASP, 112, 1350). Using this exponent and the gain
    and the readnoise, the weights are calculated from which the sums are
    calculated.

    Parameters
    ----------
    rn_sect : float, 2D array
        read noise values for all pixels in data section

    gain_sect : float, 2D array
        gain values for all pixels in data section

    data_masked : float, 2D array
        masked values for all pixels in data section

    mask_2d : bool, 2D array
        delineates which channels to fit for each pixel

    xvalues : int, 2D array
        indices of valid pixel values for all groups

    good_pix : int, 1D array
        indices of pixels having valid data for all groups

    Return:
    -------
    sumx : float
        sum of xvalues

    sumxx : float
        sum of squares of xvalues

    sumxy : float
        sum of product of xvalues and data

    sumy : float
        sum of data

    nreads_wtd : float, 1D array
        sum of optimal weights

    xvalues : int, 2D array
        rolled up indices of valid pixel values for all groups
    """
    c_mask_2d = mask_2d.copy() # copy the mask to prevent propagation

    # Return 'empty' sums if there is no more data to fit
    if (data_masked.size == 0):
        return np.array([]), np.array([]), np.array([]), np.array([]),\
               np.array([]), np.array([])

    # get initial group for each good pixel for this semiramp
    fnz = np.argmax(c_mask_2d, axis=0)

    # For those pixels that are all False, set to sentinel value of -1
    fnz[c_mask_2d.sum(axis=0) == 0] = -1

    mask_2d_sum = c_mask_2d.sum(axis=0)   # number of valid groups/pixel

    # get final valid group for each pixel for this semiramp
    ind_lastnz = fnz + mask_2d_sum - 1

    # get SCI value of initial good group for semiramp
    data_zero = data_masked[fnz, range(data_masked.shape[1])]

    # get SCI value of final good group for semiramp
    data_final = data_masked[(ind_lastnz), range(data_masked.shape[1])]
    data_diff = data_final - data_zero # correctly does *NOT* have nans

    ind_lastnz = 0
    data_zero = 0

    # Use the readnoise and gain for good pixels only
    rn_sect_rav = rn_sect.flatten()[ good_pix ]
    rn_2_r = rn_sect_rav * rn_sect_rav

    gain_sect_r = gain_sect.flatten()[ good_pix ]

    # Calculate the sigma for nonzero gain values
    sigma_ir = data_final.copy() * 0.0
    numer_ir = data_final.copy() * 0.0
    data_final = 0

    # Calculate the SNR for pixels from the readnoise, the gain, and the
    # difference between the last and first reads for pixels where this results
    # in a positive SNR. Otherwise set the SNR to 0.
    sqrt_arg = rn_2_r + data_diff * gain_sect_r
    wh_pos = np.where((sqrt_arg >= 0.) & (gain_sect_r != 0.))
    numer_ir[wh_pos] = np.sqrt(rn_2_r[wh_pos] + \
                                data_diff[wh_pos] * gain_sect_r[wh_pos])
    sigma_ir[wh_pos] = numer_ir[wh_pos] / gain_sect_r[wh_pos]
    snr = data_diff * 0.
    snr[wh_pos] = data_diff[wh_pos] / sigma_ir[wh_pos]
    snr[snr < 0.] = 0.0

    del wh_pos

    gain_sect_r = 0
    numer_ir = 0
    data_diff = 0
    sigma_ir = 0

    power_wt_r = calc_power(snr)  # get the weighting exponent for this SNR

    # Make array of number of good groups, and exponents for each pixel
    num_nz = (data_masked != 0.).sum(0) # number of nonzero groups per pixel
    nrd_data_a = num_nz.copy()
    num_nz = 0

    nrd_prime = (nrd_data_a - 1) / 2.
    nrd_data_a = 0

    # Calculate inverse read noise^2 for use in weights
    # Suppress, then re-enable, harmless arithmetic warning
    warnings.filterwarnings("ignore", ".*divide by zero.*", RuntimeWarning)
    invrdns2_r = 1./rn_2_r
    warnings.resetwarnings()

    rn_sect = 0
    fnz = 0

    # Set optimal weights for each group of each pixel;
    #    for all pixels at once, loop over the groups
    wt_h = np.zeros(data_masked.shape, dtype=np.float32)

    for jj_rd in range(data_masked.shape[0]):
        wt_h[jj_rd, :] = \
            abs((abs(jj_rd - nrd_prime) / nrd_prime) ** power_wt_r) * invrdns2_r

    wt_h[np.isnan(wt_h)] = 0.
    wt_h[np.isinf(wt_h)] = 0.

    nrd_prime = 0
    power_wt_r = 0

    # For all pixels, 'roll' up the leading zeros such that the 0th group of
    #  each pixel is the lowest nonzero group for that pixel
    wh_m2d_f = np.logical_not(c_mask_2d[0, :]) # ramps with initial group False
    while (wh_m2d_f.sum() > 0):
        data_masked[:, wh_m2d_f] = np.roll(data_masked[:, wh_m2d_f], -1, axis=0)
        c_mask_2d[:, wh_m2d_f] = np.roll(c_mask_2d[:, wh_m2d_f], -1, axis=0)
        xvalues[:, wh_m2d_f] = np.roll(xvalues[:, wh_m2d_f], -1, axis=0)
        wh_m2d_f = np.logical_not(c_mask_2d[0, :])

    # Create weighted sums for Poisson noise and read noise
    nreads_wtd = (wt_h * c_mask_2d).sum(axis=0)  # using optimal weights

    sumx = (xvalues * wt_h).sum(axis=0)
    sumxx = (xvalues**2 * wt_h).sum(axis=0)

    c_data_masked = data_masked.copy()
    c_data_masked[np.isnan(c_data_masked)] = 0.
    sumy = (np.reshape((c_data_masked * wt_h).sum(axis=0), sumx.shape))
    sumxy = (xvalues * wt_h * np.reshape(c_data_masked, xvalues.shape)).sum(axis=0)

    return sumx, sumxx, sumxy, sumy, nreads_wtd, xvalues


def log_stats(c_rates):
    """
    Optionally log statistics of detected cosmic rays

    Parameters
    ----------
    c_rates : float, 2D array
       weighted count rate

    Returns
    -------
    None
    """
    wh_c_0 = np.where(c_rates == 0.) # insuff data or no signal

    log.debug('The number of pixels having insufficient data')
    log.debug('due to excessive CRs or saturation %d:', len(wh_c_0[0]))
    log.debug('Count rates - min, mean, max, std: %f, %f, %f, %f'
             % (c_rates.min(), c_rates.mean(), c_rates.max(), c_rates.std()))<|MERGE_RESOLUTION|>--- conflicted
+++ resolved
@@ -481,11 +481,7 @@
                 RuntimeWarning)
             var_p4[num_int, :, rlo:rhi, :] = den_p3 * med_rates[ rlo:rhi, :]
 
-<<<<<<< HEAD
-            #find the segment variance due to read noise and convert back to DN
-=======
             # Find the segment variance due to read noise and convert back to DN
->>>>>>> db7c579f
             var_r4[num_int, :, rlo:rhi, :] = num_r3 * den_r3/gain_sect**2
    
             # Reset the warnings filter to its original state
