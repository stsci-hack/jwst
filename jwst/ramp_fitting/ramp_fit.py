--- conflicted
+++ resolved
@@ -208,12 +208,9 @@
     #   gain array in case optimal weighting is to be done
     readnoise_2d, gain_2d = utils.get_ref_subs(model, readnoise_model, 
                             gain_model)
-<<<<<<< HEAD
-
+    
     # Flag any bad pixels in the gain
     pixeldq = utils.reset_bad_gain( pixeldq, gain_2d )
-=======
->>>>>>> fd126e84
 
     if save_opt:
         # get max number of segments fit in all integrations
@@ -1075,19 +1072,11 @@
         end_heads[wh_neg] = 0.
 
         g_pix = these_pix[variance[these_pix] > 0.] # good pixels
-<<<<<<< HEAD
 
         if (len(g_pix) > 0):
             inv_var[g_pix] += 1.0 / variance[g_pix]
             m_by_var[g_pix] += slope[g_pix] / variance[g_pix]
 
-=======
-
-        if (len(g_pix) > 0):
-            inv_var[g_pix] += 1.0 / variance[g_pix]
-            m_by_var[g_pix] += slope[g_pix] / variance[g_pix]
-
->>>>>>> fd126e84
             if (opt_res is not None):
                 # Append results to arrays
                 opt_res.append_arr(num_seg, g_pix, intercept, slope, \
@@ -1181,15 +1170,9 @@
                 # Append results to arrays
                 opt_res.append_arr(num_seg, g_pix, intercept, slope,\
                                 sig_intercept, sig_slope, inv_var)
-<<<<<<< HEAD
-
+                
             num_seg[g_pix] += 1
 
-=======
-
-            num_seg[g_pix] += 1
-
->>>>>>> fd126e84
     # CASE F) - full-length ramp has 2 good reads not at array end, followed 
     #    by all bad reads to the end, use these 2 good reads to get the slope
     #    - set start to -1 to designate all fitting done
@@ -1208,7 +1191,6 @@
         pixel_done[these_pix] = True # all processing for pixel is completed
         inv_var[these_pix] += 1.0 / variance[these_pix]
         m_by_var[these_pix] += slope[these_pix] / variance[these_pix]
-<<<<<<< HEAD
 
         if (opt_res is not None):
             # Append results to arrays
@@ -1217,16 +1199,6 @@
 
         num_seg[these_pix] += 1
 
-=======
-
-        if (opt_res is not None):
-            # Append results to arrays
-            opt_res.append_arr(num_seg, these_pix, intercept, slope,\
-                                    sig_intercept, sig_slope, inv_var)
-
-        num_seg[these_pix] += 1
-
->>>>>>> fd126e84
     # CASE G) - number of good reads=2, not at array end (so the final read
     #    for this SR is not necessarily the final read of whole ramp), followed
     #    by CR , so there may be later good reads along the ramp.
@@ -1320,11 +1292,7 @@
 
     # CASE J) - Update arrays for all semiramps that are not covered by the
     #    previous cases. This includes semiramps that are a (bad) single read
-<<<<<<< HEAD
-    #    (either saturated or flagged as a cosmic ray)..
-=======
-    #    (either saturated or flagged as a cosmic ra)..
->>>>>>> fd126e84
+    #    (either saturated or flagged as a cosmic ray)
     #    - increment start
     #    - remove current end from end stack
     wh_check = np.asarray( np.where( ~pixel_done & ~got_case ))
@@ -1433,7 +1401,6 @@
 
         return slope_s, intercept_s, variance_s,  \
                sig_intercept_s, sig_slope_s
-<<<<<<< HEAD
 
     if (ngroups == 2): # process all pixels in 2 group/integration dataset
         slope_s, intercept_s, variance_s, sig_intercept_s, \
@@ -1451,25 +1418,6 @@
 
     all_pix = np.arange(npix)
 
-=======
-
-    if (ngroups == 2): # process all pixels in 2 group/integration dataset
-        slope_s, intercept_s, variance_s, sig_intercept_s, \
-        sig_slope_s = fit_2_group(slope_s, intercept_s, \
-        variance_s, sig_intercept_s, sig_slope_s, npix, data, mask_2d)
-
-        return slope_s, intercept_s, variance_s,  \
-               sig_intercept_s, sig_slope_s
-
-   # For datasets having >2 groups/integrations, for any semiramp in which the 
-   #   0th read is good and the 1st read is either SAT or CR, set slope, etc 
-    slope_s, intercept_s, variance_s, sig_intercept_s, \
-        sig_slope_s = fit_single(slope_s, intercept_s, \
-        variance_s, sig_intercept_s, sig_slope_s, npix, data, mask_2d)
-
-    all_pix = np.arange(npix)
-
->>>>>>> fd126e84
     wh_pix_to_use = np.where(mask_2d.sum(axis=0) > 1)
     good_pix = wh_pix_to_use[0]
 
@@ -1560,7 +1508,6 @@
 
     sig_intercept_s: float, 1D array
         sigma of y-intercepts from fit for data section
-<<<<<<< HEAD
 
     sig_slope_s: float, 1D array
         sigma of slopes from fit for data section
@@ -1652,7 +1599,6 @@
 
     sig_intercept_s: float, 1D array
         sigma of y-intercepts from fit for data section
-
     """
     wh_2grp = np.where((mask_2d[:, :].sum(axis=0) == 2)) 
 
@@ -1672,119 +1618,6 @@
         sig_slope_s[ pixel_ff ] = MIN_ERR
         sig_intercept_s[ pixel_ff ] = MIN_ERR
 
-=======
-
-    sig_slope_s: float, 1D array
-        sigma of slopes from fit for data section
-
-    npix: number of pixels in 2D array
-
-    data: float
-       array of values for current data section
-
-    mask_2d: int, 2D array
-        delineates which channels to fit for each pixel
-
-    Returns
-    -------
-    slope_s: float, 1D array
-        weighted slope for current iteration's pixels for data section
-
-    intercept_s: float, 1D array
-        y-intercepts from fit for data section
-
-    variance_s: float, 1D array
-        variance of residuals for fit for data section
-
-    sig_slope_s: float, 1D array
-        sigma of slopes from fit for data section
-
-    sig_intercept_s: float, 1D array
-        sigma of y-intercepts from fit for data section
-
-    """
-    wh_0th = np.where((mask_2d[:,:].sum(axis=0) == 1) & (mask_2d[0,:] == True) &\
-               (mask_2d[1,:] == False))
-
-    if (len(wh_0th[0]) > 0 ): 
-        data0_slice = data[0, :, :].reshape(npix)
-        slope_s[wh_0th] = data0_slice[wh_0th]
-        variance_s[wh_0th] = MIN_ERR
-        sig_slope_s[wh_0th] = MIN_ERR
-        intercept_s[wh_0th] = 0.
-        sig_intercept_s[wh_0th] = MIN_ERR 
-
-    return slope_s, intercept_s, variance_s, sig_slope_s, \
-           sig_intercept_s
-
-
-def fit_double_group(mask_2d, data_masked, slope_s, intercept_s, \
-                     variance_s, sig_slope_s, sig_intercept_s ):
-    """
-    Short Summary
-    -------------
-    Process all semi-ramps having exactly 2 good reads.
-
-    Parameters
-    ----------
-    mask_2d: int, 2D array
-        delineates which channels to fit for each pixel
-
-    data_masked: float, 2D array
-        masked values for all pixels in data section
-
-    slope_s: float, 1D array
-        weighted slope for current iteration's pixels for data section
-
-    intercept_s: float, 1D array
-        y-intercepts from fit for data section
-
-    variance_s: float, 1D array
-        variance of residuals for fit for data section
-
-    sig_slope_s: float, 1D array
-        sigma of slopes from fit for data section
-
-    sig_intercept_s: float, 1D array
-        sigma of y-intercepts from fit for data section
-
-    Returns
-    -------
-    slope_s: float, 1D array
-        weighted slope for current iteration's pixels for data section
-
-    intercept_s: float, 1D array
-        y-intercepts from fit for data section
-
-    variance_s: float, 1D array
-        variance of residuals for fit for data section
-
-    sig_slope_s: float, 1D array
-        sigma of slopes from fit for data section
-
-    sig_intercept_s: float, 1D array
-        sigma of y-intercepts from fit for data section
-
-    """
-    wh_2grp = np.where((mask_2d[:, :].sum(axis=0) == 2)) 
-
-    for ff in range(len(wh_2grp[0])):  
-        pixel_ff = wh_2grp[0][ff] # pixel index (1d)
-        read_nums = np.where( mask_2d[:,pixel_ff])
-        first_read = read_nums[0][0]
-        second_read = read_nums[0][1]
-        data_ramp = data_masked[:, pixel_ff] * mask_2d[:, pixel_ff]
-        data_semi = data_ramp[ mask_2d[:, pixel_ff]] # picks only the 2
-        diff_data =  data_semi[1] - data_semi[0] 
-
-        slope_s[ pixel_ff ] = diff_data
-        intercept_s[ pixel_ff ] = data_semi[1]*(1.- second_read) + \
-            data_semi[0]*second_read # by geometry 
-        variance_s[ pixel_ff ] = MIN_ERR
-        sig_slope_s[ pixel_ff ] = MIN_ERR
-        sig_intercept_s[ pixel_ff ] = MIN_ERR
-
->>>>>>> fd126e84
     return slope_s, intercept_s, variance_s, sig_slope_s, \
            sig_intercept_s
 
@@ -1844,7 +1677,7 @@
 
     return slope, intercept, sig_slope, sig_intercept, line_fit
 
-
+  
 def calc_opt_fit(nreads_wtd, sumxx, sumx, sumxy, sumy):
     """
     Extended Summary
